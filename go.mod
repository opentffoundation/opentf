--- conflicted
+++ resolved
@@ -235,8 +235,4 @@
 	sigs.k8s.io/yaml v1.2.0 // indirect
 )
 
-<<<<<<< HEAD
-go 1.21
-=======
-go 1.20
->>>>>>> 1f910a50
+go 1.21