--- conflicted
+++ resolved
@@ -1,201 +1,196 @@
----
-description: >-
-  Encrypt your state-related data at rest.
----
-
-import Tabs from '@theme/Tabs';
-import TabItem from '@theme/TabItem';
-import CodeBlock from '@theme/CodeBlock';
-import ConfigurationTF from '!!raw-loader!./examples/encryption/configuration.tf'
-import ConfigurationSH from '!!raw-loader!./examples/encryption/configuration.sh'
-import ConfigurationPS1 from '!!raw-loader!./examples/encryption/configuration.ps1'
-import Enforce from '!!raw-loader!./examples/encryption/enforce.tf'
-import AESGCM from '!!raw-loader!./examples/encryption/aes_gcm.tf'
-import PBKDF2 from '!!raw-loader!./examples/encryption/pbkdf2.tf'
-import AWSKMS from '!!raw-loader!./examples/encryption/aws_kms.tf'
-<<<<<<< HEAD
-import OpenBao from '!!raw-loader!./examples/encryption/openbao.tf'
-=======
-import GCPKMS from '!!raw-loader!./examples/encryption/gcp_kms.tf'
->>>>>>> 3fdd533d
-import Fallback from '!!raw-loader!./examples/encryption/fallback.tf'
-import FallbackFromUnencrypted from '!!raw-loader!./examples/encryption/fallback_from_unencrypted.tf'
-import FallbackToUnencrypted from '!!raw-loader!./examples/encryption/fallback_to_unencrypted.tf'
-import RemoteState from '!!raw-loader!./examples/encryption/terraform_remote_state.tf'
-
-# State and Plan Encryption
-
-OpenTofu supports encrypting state and plan files at rest, both for local storage and when using a backend. In addition, you can also use encryption with the `terraform_remote_state` data source. This page explains how to set up encryption and what encryption method is suitable for which use case.
-
-## General guidance and pitfalls (please read)
-
-When you enable encryption, your state and plan files become unrecoverable without the appropriate encryption key. Please make sure you read this section carefully before enabling encryption.
-
-### What does encryption protect against?
-
-When you enable encryption, OpenTofu will encrypt state data *at rest*. If an attacker were to gain access to your state file, they should not be able to read it and use the sensitive values (e.g. access keys) contained in the state file.
-
-However, encryption does not protect against data loss (your state file getting damaged) and it also does not protect against replay attack (an attacker using an older state or plan file and tricking you into running it). Additionally, OpenTofu does not and cannot protect the sensitive values in the state file from the person running the `tofu` command.
-
-### What precautions do I need to take?
-
-When you enable encryption, consider who needs access to your state file directly. If you have more than a very small number of people with access needs, you may want to consider running your production `plan` and `apply` runs from a continuous integration system to protect both the encryption key and the sensitive values in your state.
-
-You will also need to decide what kind of key you would like to use based on your security requirements. You can either opt for a static passphrase or you can choose a key management system. If you opt for a key management system, it is imperative to configure automatic key rotation for some encryption methods. This is particularly crucial if the encryption algorithm you choose has the potential to reach a point of 'key saturation', where the maximum safe usage limit of the key is approached, such as AES-GCM. You can find more information about this in the [encryption methods](#encryption-methods) section below.
-
-Finally, before enabling encryption, please exercise your disaster recovery plan and make a temporary backup of your unencrypted state file. You should also have backups of your keys. Once you enable encryption, OpenTofu cannot read your state file without the correct key.
-
-### Migrating from an unencrypted state/plan
-
-If you are migrating from an unencrypted state or plan file to an encrypted one, you may be surprised to find OpenTofu refusing to read your old data. This is a protection mechanism to prevent OpenTofu from reading manipulated, unencrypted data. Please see the [initial setup](#initial-setup) section below for details.
-
-## Configuration
-
-You can configure encryption in OpenTofu either by specifying the configuration in the OpenTofu code, or using the `TF_ENCRYPTION` environment variable. Both solutions are equivalent and if you use both, OpenTofu will merge the two configurations, overriding any code-based settings with the environment ones.
-
-The basic configuration structure looks as follows:
-
-<Tabs>
-    <TabItem value="code" label="Code" default>
-        <CodeBlock language={"hcl"}>{ConfigurationTF}</CodeBlock>
-    </TabItem>
-    <TabItem value="env-sh" label="Environment (Linux/UNIX shell)">
-        <CodeBlock language={"shell"}>{ConfigurationSH}</CodeBlock>
-    </TabItem>
-    <TabItem value="env-ps1" label="Environment (Powershell)">
-        <CodeBlock language={"powershell"}>{ConfigurationPS1}</CodeBlock>
-    </TabItem>
-</Tabs>
-
-:::warning
-
-Once your data is encrypted, you should not rename key providers and methods in your configuration! The encrypted data stored in the backend contains metadata related to their specific names. Instead you should use a [fallback block](#key-and-method-rollover) to handled changes to key providers.
-
-
-:::
-
-:::tip
-
-You can use the [JSON configuration syntax](/docs/language/syntax/json/) instead of HCL for encryption configuration.
-
-:::
-
-:::tip
-
-If you use environment configuration, you can include the following code configuration to prevent unencrypted data from being written in the absence of an environment variable:
-
-<CodeBlock language="hcl">{Enforce}</CodeBlock>
-
-:::
-
-## Key providers
-
-### PBKDF2
-
-The PBKDF2 key provider allows you to use a long passphrase as to generate a key for an encryption method such as AES-GCM. You can configure it as follows:
-
-<CodeBlock language="hcl">{PBKDF2}</CodeBlock>
-
-| Option                  | Description                                                                                                                                             | Min.      | Default |
-|-------------------------|---------------------------------------------------------------------------------------------------------------------------------------------------------|-----------|---------|
-| passphrase *(required)* | Enter a long and complex passphrase.                                                                                                                    | 16 chars. | -       |
-| key_length              | Number of bytes to generate as a key.                                                                                                                   | 1         | 32      |
-| iterations              | Number of iterations. See [this document](https://cheatsheetseries.owasp.org/cheatsheets/Password_Storage_Cheat_Sheet.html#pbkdf2) for recommendations. | 200.000   | 600.000 |
-| salt_length             | Length of the salt for the key derivation.                                                                                                              | 1         | 32      |
-| hash_function           | Specify either `sha256` or `sha512` to use as a hash function. `sha1` is not supported.                                                                 | N/A       | sha512  |
-
-### AWS KMS
-
-This key provider uses the [Amazon Web Servers Key Management Service](https://aws.amazon.com/kms/) to generate keys. The authentication options are identical to the [S3 backend](/docs/language/settings/backends/s3/) excluding any deprecated options. In addition, please provide the following options:
-
-| Option     | Description                                                                                                                                                  | Min. | Default |
-|------------|--------------------------------------------------------------------------------------------------------------------------------------------------------------|------|---------|
-| kms_key_id | [Key ID for AWS KMS](https://docs.aws.amazon.com/kms/latest/developerguide/concepts.html#key-id).                                                            | 1    | -       |
-| key_spec   | [Key spec for AWS KMS](https://docs.aws.amazon.com/kms/latest/developerguide/concepts.html#key-spec). Adapt this to your encryption method (e.g. `AES_256`). | 1    | -       |
-
-The following example illustrates a minimal configuration:
-
-<CodeBlock language="hcl">{AWSKMS}</CodeBlock>
-
-<<<<<<< HEAD
-### OpenBao
-
-This key provider uses the [OpenBao Transit Secret Engine](https://janma.github.io/openbao/docs/secrets/transit) to generate data keys. You can configure it as follows:
-
-| Option                | Description                                                                                                                                                                              | Min. | Default                |
-|-----------------------|------------------------------------------------------------------------------------------------------------------------------------------------------------------------------------------|------|------------------------|
-| key_name *(required)* | Name of the transit encryption key to use to encrypt/decrypt the datakey. It should be [pre-configured](https://janma.github.io/openbao/docs/secrets/transit/#setup) in OpenBao server. | N/A  | -                      |
-| token                 | [Authorization Token](https://janma.github.io/openbao/docs/concepts/tokens/) to use when accessing OpenBao API. Available as `BAO_TOKEN` environment variable.                           | N/A  | -                      |
-| address               | OpenBao server address to access the API. Available as `BAO_ADDR` environment variable.                                                                                                  | N/A  | https://127.0.0.1:8200 |
-| transit_engine_path   | Path at whick Transit Secret Engine enabled in OpenBao.                                                                                                                                  | N/A  | /transit               |
-| key_length            | Number of bytes to generate as a key. Available options are `16`, `32` or `64` bytes.                                                                                                    | 16   | 32                     |
-
-The following example illustrates possible configuration:
-
-<CodeBlock language="hcl">{OpenBao}</CodeBlock>
-=======
-### GCP KMS
-
-This key provider uses the [Google Cloud Key Management Service](https://cloud.google.com/kms/docs) to generate keys. The authentication options are identical to the [GCS backend](/docs/language/settings/backends/gcs/) excluding any deprecated options. In addition, please provide the following options:
-
-| Option                          | Description                                                                                                                                                  | Min. | Default |
-|---------------------------------|--------------------------------------------------------------------------------------------------------------------------------------------------------------|------|---------|
-| kms_encryption_key *(required)* | [Key ID for GCP KMS](https://cloud.google.com/kms/docs/create-key#kms-create-symmetric-encrypt-decrypt-console).                                             | N/A  | -       |
-| key_length *(required)*         | Number of bytes to generate as a key. Must be in range from `1` to `1024` bytes.                                                                             | 1    | -       |
-
-The following example illustrates a minimal configuration:
-
-<CodeBlock language="hcl">{GCPKMS}</CodeBlock>
->>>>>>> 3fdd533d
-
-## Methods
-
-### AES-GCM
-
-The only currently supported encryption method is AES-GCM. You can configure it in the following way:
-
-<CodeBlock language="hcl">{AESGCM}</CodeBlock>
-
-:::note
-
-The AES-GCM method needs 16, 24, or 32-byte keys. Please configure your key provider to supply keys with this exact length.
-
-:::
-
-:::warning
-
-AES-GCM is a secure, industry-standard encryption algorithm, but suffers from "key saturation". In order to configure a secure setup, you should either use a key-derivation key provider (such as PBKDF2) with a long and complex passphrase, or use a key management system that automatically rotates keys regularly. Using short, static keys will degrade your encryption.
-
-:::
-
-## Key and method rollover
-
-In some cases, you may want to change your encryption configuration. This can include renaming a key provider or method, changing a passphrase for a key provider, or switching key-management systems. OpenTofu supports an automatic rollover of your encryption configuration if you provide your old configuration in a `fallback` block:
-
-<CodeBlock language="hcl">{Fallback}</CodeBlock>
-
-If OpenTofu fails to **read** your state or plan file with the new method, it will automatically try the fallback method. When OpenTofu **saves** your state or plan file, it will always use the new method and not the fallback.
-
-## Initial setup
-
-When you first configure encryption, your state and plan files are unencrypted. OpenTofu, by default, refuses to read them because they could have been manipulated. To enable reading unencrypted data, you will have to specify an empty fallback block:
-
-<CodeBlock language="hcl">{FallbackFromUnencrypted}</CodeBlock>
-
-## Rolling back encryption
-
-Similar to the initial setup above, migrating to unencrypted state and plan files is also possible in a similar manner. You simply have to specify no method in the target block as follows:
-
-<CodeBlock language="hcl">{FallbackToUnencrypted}</CodeBlock>
-
-## Remote state data sources
-
-You can also configure an encryption setup for projects using the `terraform_remote_state` data source. This can be the same encryption setup as your main configuration, but you can also define a separate set of keys and methods. The configuration syntax looks as follows:
-
-<CodeBlock language="hcl">{RemoteState}</CodeBlock>
-
-For specific remote states, you can use the following syntax:
-
-- `myname` to target a data source in the main project with the given name.
-- `mymodule.myname` to target a data source in the specified module with the given name.
-- `mymodule.myname[0]` to target the first data source in the specified module with the given name.
+---
+description: >-
+  Encrypt your state-related data at rest.
+---
+
+import Tabs from '@theme/Tabs';
+import TabItem from '@theme/TabItem';
+import CodeBlock from '@theme/CodeBlock';
+import ConfigurationTF from '!!raw-loader!./examples/encryption/configuration.tf'
+import ConfigurationSH from '!!raw-loader!./examples/encryption/configuration.sh'
+import ConfigurationPS1 from '!!raw-loader!./examples/encryption/configuration.ps1'
+import Enforce from '!!raw-loader!./examples/encryption/enforce.tf'
+import AESGCM from '!!raw-loader!./examples/encryption/aes_gcm.tf'
+import PBKDF2 from '!!raw-loader!./examples/encryption/pbkdf2.tf'
+import AWSKMS from '!!raw-loader!./examples/encryption/aws_kms.tf'
+import GCPKMS from '!!raw-loader!./examples/encryption/gcp_kms.tf'
+import OpenBao from '!!raw-loader!./examples/encryption/openbao.tf'
+import Fallback from '!!raw-loader!./examples/encryption/fallback.tf'
+import FallbackFromUnencrypted from '!!raw-loader!./examples/encryption/fallback_from_unencrypted.tf'
+import FallbackToUnencrypted from '!!raw-loader!./examples/encryption/fallback_to_unencrypted.tf'
+import RemoteState from '!!raw-loader!./examples/encryption/terraform_remote_state.tf'
+
+# State and Plan Encryption
+
+OpenTofu supports encrypting state and plan files at rest, both for local storage and when using a backend. In addition, you can also use encryption with the `terraform_remote_state` data source. This page explains how to set up encryption and what encryption method is suitable for which use case.
+
+## General guidance and pitfalls (please read)
+
+When you enable encryption, your state and plan files become unrecoverable without the appropriate encryption key. Please make sure you read this section carefully before enabling encryption.
+
+### What does encryption protect against?
+
+When you enable encryption, OpenTofu will encrypt state data *at rest*. If an attacker were to gain access to your state file, they should not be able to read it and use the sensitive values (e.g. access keys) contained in the state file.
+
+However, encryption does not protect against data loss (your state file getting damaged) and it also does not protect against replay attack (an attacker using an older state or plan file and tricking you into running it). Additionally, OpenTofu does not and cannot protect the sensitive values in the state file from the person running the `tofu` command.
+
+### What precautions do I need to take?
+
+When you enable encryption, consider who needs access to your state file directly. If you have more than a very small number of people with access needs, you may want to consider running your production `plan` and `apply` runs from a continuous integration system to protect both the encryption key and the sensitive values in your state.
+
+You will also need to decide what kind of key you would like to use based on your security requirements. You can either opt for a static passphrase or you can choose a key management system. If you opt for a key management system, it is imperative to configure automatic key rotation for some encryption methods. This is particularly crucial if the encryption algorithm you choose has the potential to reach a point of 'key saturation', where the maximum safe usage limit of the key is approached, such as AES-GCM. You can find more information about this in the [encryption methods](#encryption-methods) section below.
+
+Finally, before enabling encryption, please exercise your disaster recovery plan and make a temporary backup of your unencrypted state file. You should also have backups of your keys. Once you enable encryption, OpenTofu cannot read your state file without the correct key.
+
+### Migrating from an unencrypted state/plan
+
+If you are migrating from an unencrypted state or plan file to an encrypted one, you may be surprised to find OpenTofu refusing to read your old data. This is a protection mechanism to prevent OpenTofu from reading manipulated, unencrypted data. Please see the [initial setup](#initial-setup) section below for details.
+
+## Configuration
+
+You can configure encryption in OpenTofu either by specifying the configuration in the OpenTofu code, or using the `TF_ENCRYPTION` environment variable. Both solutions are equivalent and if you use both, OpenTofu will merge the two configurations, overriding any code-based settings with the environment ones.
+
+The basic configuration structure looks as follows:
+
+<Tabs>
+    <TabItem value="code" label="Code" default>
+        <CodeBlock language={"hcl"}>{ConfigurationTF}</CodeBlock>
+    </TabItem>
+    <TabItem value="env-sh" label="Environment (Linux/UNIX shell)">
+        <CodeBlock language={"shell"}>{ConfigurationSH}</CodeBlock>
+    </TabItem>
+    <TabItem value="env-ps1" label="Environment (Powershell)">
+        <CodeBlock language={"powershell"}>{ConfigurationPS1}</CodeBlock>
+    </TabItem>
+</Tabs>
+
+:::warning
+
+Once your data is encrypted, you should not rename key providers and methods in your configuration! The encrypted data stored in the backend contains metadata related to their specific names. Instead you should use a [fallback block](#key-and-method-rollover) to handled changes to key providers.
+
+
+:::
+
+:::tip
+
+You can use the [JSON configuration syntax](/docs/language/syntax/json/) instead of HCL for encryption configuration.
+
+:::
+
+:::tip
+
+If you use environment configuration, you can include the following code configuration to prevent unencrypted data from being written in the absence of an environment variable:
+
+<CodeBlock language="hcl">{Enforce}</CodeBlock>
+
+:::
+
+## Key providers
+
+### PBKDF2
+
+The PBKDF2 key provider allows you to use a long passphrase as to generate a key for an encryption method such as AES-GCM. You can configure it as follows:
+
+<CodeBlock language="hcl">{PBKDF2}</CodeBlock>
+
+| Option                  | Description                                                                                                                                             | Min.      | Default |
+|-------------------------|---------------------------------------------------------------------------------------------------------------------------------------------------------|-----------|---------|
+| passphrase *(required)* | Enter a long and complex passphrase.                                                                                                                    | 16 chars. | -       |
+| key_length              | Number of bytes to generate as a key.                                                                                                                   | 1         | 32      |
+| iterations              | Number of iterations. See [this document](https://cheatsheetseries.owasp.org/cheatsheets/Password_Storage_Cheat_Sheet.html#pbkdf2) for recommendations. | 200.000   | 600.000 |
+| salt_length             | Length of the salt for the key derivation.                                                                                                              | 1         | 32      |
+| hash_function           | Specify either `sha256` or `sha512` to use as a hash function. `sha1` is not supported.                                                                 | N/A       | sha512  |
+
+### AWS KMS
+
+This key provider uses the [Amazon Web Servers Key Management Service](https://aws.amazon.com/kms/) to generate keys. The authentication options are identical to the [S3 backend](/docs/language/settings/backends/s3/) excluding any deprecated options. In addition, please provide the following options:
+
+| Option     | Description                                                                                                                                                  | Min. | Default |
+|------------|--------------------------------------------------------------------------------------------------------------------------------------------------------------|------|---------|
+| kms_key_id | [Key ID for AWS KMS](https://docs.aws.amazon.com/kms/latest/developerguide/concepts.html#key-id).                                                            | 1    | -       |
+| key_spec   | [Key spec for AWS KMS](https://docs.aws.amazon.com/kms/latest/developerguide/concepts.html#key-spec). Adapt this to your encryption method (e.g. `AES_256`). | 1    | -       |
+
+The following example illustrates a minimal configuration:
+
+<CodeBlock language="hcl">{AWSKMS}</CodeBlock>
+
+### GCP KMS
+
+This key provider uses the [Google Cloud Key Management Service](https://cloud.google.com/kms/docs) to generate keys. The authentication options are identical to the [GCS backend](/docs/language/settings/backends/gcs/) excluding any deprecated options. In addition, please provide the following options:
+
+| Option                          | Description                                                                                                                                                  | Min. | Default |
+|---------------------------------|--------------------------------------------------------------------------------------------------------------------------------------------------------------|------|---------|
+| kms_encryption_key *(required)* | [Key ID for GCP KMS](https://cloud.google.com/kms/docs/create-key#kms-create-symmetric-encrypt-decrypt-console).                                             | N/A  | -       |
+| key_length *(required)*         | Number of bytes to generate as a key. Must be in range from `1` to `1024` bytes.                                                                             | 1    | -       |
+
+The following example illustrates a minimal configuration:
+
+<CodeBlock language="hcl">{GCPKMS}</CodeBlock>
+
+### OpenBao
+
+This key provider uses the [OpenBao Transit Secret Engine](https://janma.github.io/openbao/docs/secrets/transit) to generate data keys. You can configure it as follows:
+
+| Option                | Description                                                                                                                                                                              | Min. | Default                |
+|-----------------------|------------------------------------------------------------------------------------------------------------------------------------------------------------------------------------------|------|------------------------|
+| key_name *(required)* | Name of the transit encryption key to use to encrypt/decrypt the datakey. It should be [pre-configured](https://janma.github.io/openbao/docs/secrets/transit/#setup) in OpenBao server. | N/A  | -                      |
+| token                 | [Authorization Token](https://janma.github.io/openbao/docs/concepts/tokens/) to use when accessing OpenBao API. Available as `BAO_TOKEN` environment variable.                           | N/A  | -                      |
+| address               | OpenBao server address to access the API. Available as `BAO_ADDR` environment variable.                                                                                                  | N/A  | https://127.0.0.1:8200 |
+| transit_engine_path   | Path at whick Transit Secret Engine enabled in OpenBao.                                                                                                                                  | N/A  | /transit               |
+| key_length            | Number of bytes to generate as a key. Available options are `16`, `32` or `64` bytes.                                                                                                    | 16   | 32                     |
+
+The following example illustrates possible configuration:
+
+<CodeBlock language="hcl">{OpenBao}</CodeBlock>
+
+## Methods
+
+### AES-GCM
+
+The only currently supported encryption method is AES-GCM. You can configure it in the following way:
+
+<CodeBlock language="hcl">{AESGCM}</CodeBlock>
+
+:::note
+
+The AES-GCM method needs 16, 24, or 32-byte keys. Please configure your key provider to supply keys with this exact length.
+
+:::
+
+:::warning
+
+AES-GCM is a secure, industry-standard encryption algorithm, but suffers from "key saturation". In order to configure a secure setup, you should either use a key-derivation key provider (such as PBKDF2) with a long and complex passphrase, or use a key management system that automatically rotates keys regularly. Using short, static keys will degrade your encryption.
+
+:::
+
+## Key and method rollover
+
+In some cases, you may want to change your encryption configuration. This can include renaming a key provider or method, changing a passphrase for a key provider, or switching key-management systems. OpenTofu supports an automatic rollover of your encryption configuration if you provide your old configuration in a `fallback` block:
+
+<CodeBlock language="hcl">{Fallback}</CodeBlock>
+
+If OpenTofu fails to **read** your state or plan file with the new method, it will automatically try the fallback method. When OpenTofu **saves** your state or plan file, it will always use the new method and not the fallback.
+
+## Initial setup
+
+When you first configure encryption, your state and plan files are unencrypted. OpenTofu, by default, refuses to read them because they could have been manipulated. To enable reading unencrypted data, you will have to specify an empty fallback block:
+
+<CodeBlock language="hcl">{FallbackFromUnencrypted}</CodeBlock>
+
+## Rolling back encryption
+
+Similar to the initial setup above, migrating to unencrypted state and plan files is also possible in a similar manner. You simply have to specify no method in the target block as follows:
+
+<CodeBlock language="hcl">{FallbackToUnencrypted}</CodeBlock>
+
+## Remote state data sources
+
+You can also configure an encryption setup for projects using the `terraform_remote_state` data source. This can be the same encryption setup as your main configuration, but you can also define a separate set of keys and methods. The configuration syntax looks as follows:
+
+<CodeBlock language="hcl">{RemoteState}</CodeBlock>
+
+For specific remote states, you can use the following syntax:
+
+- `myname` to target a data source in the main project with the given name.
+- `mymodule.myname` to target a data source in the specified module with the given name.
+- `mymodule.myname[0]` to target the first data source in the specified module with the given name.