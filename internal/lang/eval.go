// Copyright (c) The OpenTofu Authors
// SPDX-License-Identifier: MPL-2.0
// Copyright (c) 2023 HashiCorp, Inc.
// SPDX-License-Identifier: MPL-2.0

package lang

import (
	"fmt"
<<<<<<< HEAD
=======
	"regexp"
	"strings"

>>>>>>> 63c88507
	"github.com/hashicorp/hcl/v2"
	"github.com/hashicorp/hcl/v2/ext/dynblock"
	"github.com/hashicorp/hcl/v2/hcldec"
	"github.com/hashicorp/hcl/v2/hclsyntax"
	"github.com/zclconf/go-cty/cty"
	"github.com/zclconf/go-cty/cty/convert"

	"github.com/opentofu/opentofu/internal/addrs"
	"github.com/opentofu/opentofu/internal/configs/configschema"
	"github.com/opentofu/opentofu/internal/instances"
	"github.com/opentofu/opentofu/internal/lang/blocktoattr"
	"github.com/opentofu/opentofu/internal/tfdiags"
)

// ExpandBlock expands any "dynamic" blocks present in the given body. The
// result is a body with those blocks expanded, ready to be evaluated with
// EvalBlock.
//
// If the returned diagnostics contains errors then the result may be
// incomplete or invalid.
func (s *Scope) ExpandBlock(body hcl.Body, schema *configschema.Block) (hcl.Body, tfdiags.Diagnostics) {
	spec := schema.DecoderSpec()

	traversals := dynblock.ExpandVariablesHCLDec(body, spec)
	refs, diags := References(s.ParseRef, traversals)

	ctx, ctxDiags := s.EvalContext(refs)
	diags = diags.Append(ctxDiags)

	return dynblock.Expand(body, ctx), diags
}

// EvalBlock evaluates the given body using the given block schema and returns
// a cty object value representing its contents. The type of the result conforms
// to the implied type of the given schema.
//
// This function does not automatically expand "dynamic" blocks within the
// body. If that is desired, first call the ExpandBlock method to obtain
// an expanded body to pass to this method.
//
// If the returned diagnostics contains errors then the result may be
// incomplete or invalid.
func (s *Scope) EvalBlock(body hcl.Body, schema *configschema.Block) (cty.Value, tfdiags.Diagnostics) {
	spec := schema.DecoderSpec()

	refs, diags := ReferencesInBlock(s.ParseRef, body, schema)

	ctx, ctxDiags := s.EvalContext(refs)
	diags = diags.Append(ctxDiags)
	if diags.HasErrors() {
		// We'll stop early if we found problems in the references, because
		// it's likely evaluation will produce redundant copies of the same errors.
		return cty.UnknownVal(schema.ImpliedType()), diags
	}

	// HACK: In order to remain compatible with some assumptions made in
	// Terraform v0.11 and earlier about the approximate equivalence of
	// attribute vs. block syntax, we do a just-in-time fixup here to allow
	// any attribute in the schema that has a list-of-objects or set-of-objects
	// kind to potentially be populated instead by one or more nested blocks
	// whose type is the attribute name.
	body = blocktoattr.FixUpBlockAttrs(body, schema)

	val, evalDiags := hcldec.Decode(body, spec, ctx)
	diags = diags.Append(s.enhanceFunctionDiags(evalDiags))

	return val, diags
}

// EvalSelfBlock evaluates the given body only within the scope of the provided
// object and instance key data. References to the object must use self, and the
// key data will only contain count.index or each.key. The static values for
// terraform and path will also be available in this context.
func (s *Scope) EvalSelfBlock(body hcl.Body, self cty.Value, schema *configschema.Block, keyData instances.RepetitionData) (cty.Value, tfdiags.Diagnostics) {
	var diags tfdiags.Diagnostics

	spec := schema.DecoderSpec()

	vals := make(map[string]cty.Value)
	vals["self"] = self

	if !keyData.CountIndex.IsNull() {
		vals["count"] = cty.ObjectVal(map[string]cty.Value{
			"index": keyData.CountIndex,
		})
	}
	if !keyData.EachKey.IsNull() {
		vals["each"] = cty.ObjectVal(map[string]cty.Value{
			"key": keyData.EachKey,
		})
	}

	refs, refDiags := References(s.ParseRef, hcldec.Variables(body, spec))
	diags = diags.Append(refDiags)

	terraformAttrs := map[string]cty.Value{}
	pathAttrs := map[string]cty.Value{}

	// We could always load the static values for Path and Terraform values,
	// but we want to parse the references so that we can get source ranges for
	// user diagnostics.
	for _, ref := range refs {
		// we already loaded the self value
		if ref.Subject == addrs.Self {
			continue
		}

		switch subj := ref.Subject.(type) {
		case addrs.PathAttr:
			val, valDiags := normalizeRefValue(s.Data.GetPathAttr(subj, ref.SourceRange))
			diags = diags.Append(valDiags)
			pathAttrs[subj.Name] = val

		case addrs.TerraformAttr:
			val, valDiags := normalizeRefValue(s.Data.GetTerraformAttr(subj, ref.SourceRange))
			diags = diags.Append(valDiags)
			terraformAttrs[subj.Name] = val

		case addrs.CountAttr, addrs.ForEachAttr:
			// each and count have already been handled.

		default:
			// This should have been caught in validation, but point the user
			// to the correct location in case something slipped through.
			diags = diags.Append(&hcl.Diagnostic{
				Severity: hcl.DiagError,
				Summary:  `Invalid reference`,
				Detail:   fmt.Sprintf("The reference to %q is not valid in this context", ref.Subject),
				Subject:  ref.SourceRange.ToHCL().Ptr(),
			})
		}
	}

	vals["path"] = cty.ObjectVal(pathAttrs)
	vals["terraform"] = cty.ObjectVal(terraformAttrs)

	ctx := &hcl.EvalContext{
		Variables: vals,
		Functions: s.Functions(),
	}

	val, decDiags := hcldec.Decode(body, schema.DecoderSpec(), ctx)
	diags = diags.Append(s.enhanceFunctionDiags(decDiags))
	return val, diags
}

// EvalExpr evaluates a single expression in the receiving context and returns
// the resulting value. The value will be converted to the given type before
// it is returned if possible, or else an error diagnostic will be produced
// describing the conversion error.
//
// Pass an expected type of cty.DynamicPseudoType to skip automatic conversion
// and just obtain the returned value directly.
//
// If the returned diagnostics contains errors then the result may be
// incomplete, but will always be of the requested type.
func (s *Scope) EvalExpr(expr hcl.Expression, wantType cty.Type) (cty.Value, tfdiags.Diagnostics) {
	refs, diags := ReferencesInExpr(s.ParseRef, expr)

	ctx, ctxDiags := s.EvalContext(refs)
	diags = diags.Append(ctxDiags)
	if diags.HasErrors() {
		// We'll stop early if we found problems in the references, because
		// it's likely evaluation will produce redundant copies of the same errors.
		return cty.UnknownVal(wantType), diags
	}

	val, evalDiags := expr.Value(ctx)
	diags = diags.Append(s.enhanceFunctionDiags(evalDiags))

	if wantType != cty.DynamicPseudoType {
		var convErr error
		val, convErr = convert.Convert(val, wantType)
		if convErr != nil {
			val = cty.UnknownVal(wantType)
			diags = diags.Append(&hcl.Diagnostic{
				Severity:    hcl.DiagError,
				Summary:     "Incorrect value type",
				Detail:      fmt.Sprintf("Invalid expression value: %s.", tfdiags.FormatError(convErr)),
				Subject:     expr.Range().Ptr(),
				Expression:  expr,
				EvalContext: ctx,
			})
		}
	}

	return val, diags
}

// Common provider function namespace form
var providerFuncNamespace = regexp.MustCompile("^([^:]*)::([^:]*)::$")

// Identify and enhance any function related dialogs produced by a hcl.EvalContext
func (s *Scope) enhanceFunctionDiags(diags hcl.Diagnostics) hcl.Diagnostics {
	out := make(hcl.Diagnostics, len(diags))
	for i, diag := range diags {
		out[i] = diag

		if funcExtra, ok := diag.Extra.(hclsyntax.FunctionCallUnknownDiagExtra); ok {
			funcName := funcExtra.CalledFunctionName()
			// prefix::stuff::
			fullNamespace := funcExtra.CalledFunctionNamespace()

			if !strings.Contains(fullNamespace, "::") {
				// Not a namespaced function, no enhancements nessesary
				continue
			}

			// Insert the enhanced copy of diag into diags
			enhanced := *diag
			out[i] = &enhanced

			// Update enhanced with additional details

			if fullNamespace == CoreNamespace {
				// Error is in core namespace, mirror non-core equivalent
				enhanced.Summary = "Call to unknown function"
				enhanced.Detail = fmt.Sprintf("There is no builtin (%s) function named %q.", CoreNamespace, funcName)
				continue
			}

			match := providerFuncNamespace.FindSubmatch([]byte(fullNamespace))
			if match == nil || string(match[1]) != "provider" {
				// complete mismatch or invalid prefix
				enhanced.Summary = "Invalid function format"
				enhanced.Detail = fmt.Sprintf("Expected provider::<provider_name>::<function_name>, instead found \"%s%s\"", fullNamespace, funcName)
				continue
			}

			providerName := string(match[2])
			addr, ok := s.ProviderNames[providerName]
			if !ok {
				// Provider not registered
				enhanced.Summary = "Unknown function provider"
				enhanced.Detail = fmt.Sprintf("Provider %q does not exist within the required_providers of this module", providerName)
			} else {
				// Func not in provider
				enhanced.Summary = "Function not found in provider"
				enhanced.Detail = fmt.Sprintf("Function %q was not registered by provider named %q of type %q", funcName, providerName, addr)
			}
		}
	}
	return out
}

// EvalReference evaluates the given reference in the receiving scope and
// returns the resulting value. The value will be converted to the given type before
// it is returned if possible, or else an error diagnostic will be produced
// describing the conversion error.
//
// Pass an expected type of cty.DynamicPseudoType to skip automatic conversion
// and just obtain the returned value directly.
//
// If the returned diagnostics contains errors then the result may be
// incomplete, but will always be of the requested type.
func (s *Scope) EvalReference(ref *addrs.Reference, wantType cty.Type) (cty.Value, tfdiags.Diagnostics) {
	var diags tfdiags.Diagnostics

	// We cheat a bit here and just build an EvalContext for our requested
	// reference with the "self" address overridden, and then pull the "self"
	// result out of it to return.
	ctx, ctxDiags := s.evalContext([]*addrs.Reference{ref}, ref.Subject)
	diags = diags.Append(ctxDiags)
	val := ctx.Variables["self"]
	if val == cty.NilVal {
		val = cty.DynamicVal
	}

	var convErr error
	val, convErr = convert.Convert(val, wantType)
	if convErr != nil {
		val = cty.UnknownVal(wantType)
		diags = diags.Append(&hcl.Diagnostic{
			Severity: hcl.DiagError,
			Summary:  "Incorrect value type",
			Detail:   fmt.Sprintf("Invalid expression value: %s.", tfdiags.FormatError(convErr)),
			Subject:  ref.SourceRange.ToHCL().Ptr(),
		})
	}

	return val, diags
}

// EvalContext constructs a HCL expression evaluation context whose variable
// scope contains sufficient values to satisfy the given set of references.
//
// Most callers should prefer to use the evaluation helper methods that
// this type offers, but this is here for less common situations where the
// caller will handle the evaluation calls itself.
func (s *Scope) EvalContext(refs []*addrs.Reference) (*hcl.EvalContext, tfdiags.Diagnostics) {
	return s.evalContext(refs, s.SelfAddr)
}

func (s *Scope) evalContext(refs []*addrs.Reference, selfAddr addrs.Referenceable) (*hcl.EvalContext, tfdiags.Diagnostics) {
	if s == nil {
		panic("attempt to construct EvalContext for nil Scope")
	}

	var diags tfdiags.Diagnostics
	vals := make(map[string]cty.Value)
	funcs := s.Functions()
	ctx := &hcl.EvalContext{
		Variables: vals,
		Functions: funcs,
	}

	if len(refs) == 0 {
		// Easy path for common case where there are no references at all.
		return ctx, diags
	}

	// First we'll do static validation of the references. This catches things
	// early that might otherwise not get caught due to unknown values being
	// present in the scope during planning.
	staticDiags := s.Data.StaticValidateReferences(refs, selfAddr, s.SourceAddr)
	diags = diags.Append(staticDiags)
	if staticDiags.HasErrors() {
		return ctx, diags
	}

	// The reference set we are given has not been de-duped, and so there can
	// be redundant requests in it for two reasons:
	//  - The same item is referenced multiple times
	//  - Both an item and that item's container are separately referenced.
	// We will still visit every reference here and ask our data source for
	// it, since that allows us to gather a full set of any errors and
	// warnings, but once we've gathered all the data we'll then skip anything
	// that's redundant in the process of populating our values map.
	dataResources := map[string]map[string]cty.Value{}
	managedResources := map[string]map[string]cty.Value{}
	wholeModules := map[string]cty.Value{}
	inputVariables := map[string]cty.Value{}
	localValues := map[string]cty.Value{}
	outputValues := map[string]cty.Value{}
	pathAttrs := map[string]cty.Value{}
	terraformAttrs := map[string]cty.Value{}
	countAttrs := map[string]cty.Value{}
	forEachAttrs := map[string]cty.Value{}
	checkBlocks := map[string]cty.Value{}
	var self cty.Value

	for _, ref := range refs {
		rng := ref.SourceRange

		rawSubj := ref.Subject
		if rawSubj == addrs.Self {
			if selfAddr == nil {
				diags = diags.Append(&hcl.Diagnostic{
					Severity: hcl.DiagError,
					Summary:  `Invalid "self" reference`,
					// This detail message mentions some current practice that
					// this codepath doesn't really "know about". If the "self"
					// object starts being supported in more contexts later then
					// we'll need to adjust this message.
					Detail:  `The "self" object is not available in this context. This object can be used only in resource provisioner, connection, and postcondition blocks.`,
					Subject: ref.SourceRange.ToHCL().Ptr(),
				})
				continue
			}

			if selfAddr == addrs.Self {
				// Programming error: the self address cannot alias itself.
				panic("scope SelfAddr attempting to alias itself")
			}

			// self can only be used within a resource instance
			subj := selfAddr.(addrs.ResourceInstance)

			val, valDiags := normalizeRefValue(s.Data.GetResource(subj.ContainingResource(), rng))

			diags = diags.Append(valDiags)

			// Self is an exception in that it must always resolve to a
			// particular instance. We will still insert the full resource into
			// the context below.
			var hclDiags hcl.Diagnostics
			// We should always have a valid self index by this point, but in
			// the case of an error, self may end up as a cty.DynamicValue.
			switch k := subj.Key.(type) {
			case addrs.IntKey:
				self, hclDiags = hcl.Index(val, cty.NumberIntVal(int64(k)), ref.SourceRange.ToHCL().Ptr())
				diags = diags.Append(hclDiags)
			case addrs.StringKey:
				self, hclDiags = hcl.Index(val, cty.StringVal(string(k)), ref.SourceRange.ToHCL().Ptr())
				diags = diags.Append(hclDiags)
			default:
				self = val
			}
			continue
		}

		// This type switch must cover all of the "Referenceable" implementations
		// in package addrs, however we are removing the possibility of
		// Instances beforehand.
		switch addr := rawSubj.(type) {
		case addrs.ResourceInstance:
			rawSubj = addr.ContainingResource()
		case addrs.ModuleCallInstance:
			rawSubj = addr.Call
		case addrs.ModuleCallInstanceOutput:
			rawSubj = addr.Call.Call
		}

		switch subj := rawSubj.(type) {
		case addrs.Resource:
			var into map[string]map[string]cty.Value
			switch subj.Mode {
			case addrs.ManagedResourceMode:
				into = managedResources
			case addrs.DataResourceMode:
				into = dataResources
			default:
				panic(fmt.Errorf("unsupported ResourceMode %s", subj.Mode))
			}

			val, valDiags := normalizeRefValue(s.Data.GetResource(subj, rng))
			diags = diags.Append(valDiags)

			r := subj
			if into[r.Type] == nil {
				into[r.Type] = make(map[string]cty.Value)
			}
			into[r.Type][r.Name] = val

		case addrs.ModuleCall:
			val, valDiags := normalizeRefValue(s.Data.GetModule(subj, rng))
			diags = diags.Append(valDiags)
			wholeModules[subj.Name] = val

		case addrs.InputVariable:
			val, valDiags := normalizeRefValue(s.Data.GetInputVariable(subj, rng))
			diags = diags.Append(valDiags)
			inputVariables[subj.Name] = val

		case addrs.LocalValue:
			val, valDiags := normalizeRefValue(s.Data.GetLocalValue(subj, rng))
			diags = diags.Append(valDiags)
			localValues[subj.Name] = val

		case addrs.PathAttr:
			val, valDiags := normalizeRefValue(s.Data.GetPathAttr(subj, rng))
			diags = diags.Append(valDiags)
			pathAttrs[subj.Name] = val

		case addrs.TerraformAttr:
			val, valDiags := normalizeRefValue(s.Data.GetTerraformAttr(subj, rng))
			diags = diags.Append(valDiags)
			terraformAttrs[subj.Name] = val

		case addrs.CountAttr:
			val, valDiags := normalizeRefValue(s.Data.GetCountAttr(subj, rng))
			diags = diags.Append(valDiags)
			countAttrs[subj.Name] = val

		case addrs.ForEachAttr:
			val, valDiags := normalizeRefValue(s.Data.GetForEachAttr(subj, rng))
			diags = diags.Append(valDiags)
			forEachAttrs[subj.Name] = val

		case addrs.OutputValue:
			val, valDiags := normalizeRefValue(s.Data.GetOutput(subj, rng))
			diags = diags.Append(valDiags)
			outputValues[subj.Name] = val

		case addrs.Check:
			val, valDiags := normalizeRefValue(s.Data.GetCheckBlock(subj, rng))
			diags = diags.Append(valDiags)
			outputValues[subj.Name] = val

		default:
			// Should never happen
			panic(fmt.Errorf("Scope.buildEvalContext cannot handle address type %T", rawSubj))
		}
	}

	// Managed resources are exposed in two different locations. The primary
	// is at the top level where the resource type name is the root of the
	// traversal, but we also expose them under "resource" as an escaping
	// technique if we add a reserved name in a future language edition which
	// conflicts with someone's existing provider.
	for k, v := range buildResourceObjects(managedResources) {
		vals[k] = v
	}
	vals["resource"] = cty.ObjectVal(buildResourceObjects(managedResources))

	vals["data"] = cty.ObjectVal(buildResourceObjects(dataResources))
	vals["module"] = cty.ObjectVal(wholeModules)
	vals["var"] = cty.ObjectVal(inputVariables)
	vals["local"] = cty.ObjectVal(localValues)
	vals["path"] = cty.ObjectVal(pathAttrs)
	vals["terraform"] = cty.ObjectVal(terraformAttrs)
	vals["count"] = cty.ObjectVal(countAttrs)
	vals["each"] = cty.ObjectVal(forEachAttrs)

	// Checks and outputs are conditionally included in the available scope, so
	// we'll only write out their values if we actually have something for them.
	if len(checkBlocks) > 0 {
		vals["check"] = cty.ObjectVal(checkBlocks)
	}

	if len(outputValues) > 0 {
		vals["output"] = cty.ObjectVal(outputValues)
	}

	if self != cty.NilVal {
		vals["self"] = self
	}

	return ctx, diags
}

func buildResourceObjects(resources map[string]map[string]cty.Value) map[string]cty.Value {
	vals := make(map[string]cty.Value)
	for typeName, nameVals := range resources {
		vals[typeName] = cty.ObjectVal(nameVals)
	}
	return vals
}

func normalizeRefValue(val cty.Value, diags tfdiags.Diagnostics) (cty.Value, tfdiags.Diagnostics) {
	if diags.HasErrors() {
		// If there are errors then we will force an unknown result so that
		// we can still evaluate and catch type errors but we'll avoid
		// producing redundant re-statements of the same errors we've already
		// dealt with here.
		return cty.UnknownVal(val.Type()), diags
	}
	return val, diags
}<|MERGE_RESOLUTION|>--- conflicted
+++ resolved
@@ -7,12 +7,9 @@
 
 import (
 	"fmt"
-<<<<<<< HEAD
-=======
 	"regexp"
 	"strings"
 
->>>>>>> 63c88507
 	"github.com/hashicorp/hcl/v2"
 	"github.com/hashicorp/hcl/v2/ext/dynblock"
 	"github.com/hashicorp/hcl/v2/hcldec"
