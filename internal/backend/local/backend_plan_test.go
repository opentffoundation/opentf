--- conflicted
+++ resolved
@@ -322,13 +322,8 @@
 		t.Fatal("plan should not be empty")
 	}
 
-<<<<<<< HEAD
-	expectedOutput := `OpenTofu used the selected providers to generate the following execution plan.
-Resource actions are indicated with the following symbols:
-=======
 	expectedOutput := `OpenTofu used the selected providers to generate the following execution
 plan. Resource actions are indicated with the following symbols:
->>>>>>> a257fc99
 -/+ destroy and then create replacement
 
 OpenTofu will perform the following actions:
@@ -425,13 +420,8 @@
 	// it's also possible for there to be _multiple_ deposed objects, in the
 	// unlikely event that create_before_destroy _keeps_ crashing across
 	// subsequent runs.
-<<<<<<< HEAD
-	expectedOutput := `OpenTofu used the selected providers to generate the following execution plan.
-Resource actions are indicated with the following symbols:
-=======
 	expectedOutput := `OpenTofu used the selected providers to generate the following execution
 plan. Resource actions are indicated with the following symbols:
->>>>>>> a257fc99
   + create
   - destroy
 
@@ -502,13 +492,8 @@
 		t.Fatal("plan should not be empty")
 	}
 
-<<<<<<< HEAD
-	expectedOutput := `OpenTofu used the selected providers to generate the following execution plan.
-Resource actions are indicated with the following symbols:
-=======
 	expectedOutput := `OpenTofu used the selected providers to generate the following execution
 plan. Resource actions are indicated with the following symbols:
->>>>>>> a257fc99
 +/- create replacement and then destroy
 
 OpenTofu will perform the following actions:
