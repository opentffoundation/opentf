--- conflicted
+++ resolved
@@ -25,34 +25,10 @@
 	Meta
 }
 
-<<<<<<< HEAD
 func (c *GraphCommand) Run(rawArgs []string) int {
 	// Parse and apply global view arguments
 	common, rawArgs := arguments.ParseView(rawArgs)
 	c.View.Configure(common)
-=======
-func (c *GraphCommand) Run(args []string) int {
-	var diags tfdiags.Diagnostics
-
-	var drawCycles bool
-	var graphTypeStr string
-	var moduleDepth int
-	var verbose bool
-	var planPath string
-
-	args = c.Meta.process(args)
-	cmdFlags := c.Meta.defaultFlagSet("graph")
-	cmdFlags.BoolVar(&drawCycles, "draw-cycles", false, "draw-cycles")
-	cmdFlags.StringVar(&graphTypeStr, "type", "", "type")
-	cmdFlags.IntVar(&moduleDepth, "module-depth", -1, "module-depth")
-	cmdFlags.BoolVar(&verbose, "verbose", false, "verbose")
-	cmdFlags.StringVar(&planPath, "plan", "", "plan")
-	cmdFlags.Usage = func() { c.Ui.Error(c.Help()) }
-	if err := cmdFlags.Parse(args); err != nil {
-		c.Ui.Error(fmt.Sprintf("Error parsing command-line flags: %s\n", err.Error()))
-		return 1
-	}
->>>>>>> cef62ea7
 
 	// Propagate -no-color for legacy use of Ui.  The remote backend and
 	// cloud package use this; it should be removed when/if they are
@@ -90,13 +66,8 @@
 
 	// Try to load plan if path is specified
 	var planFile *planfile.WrappedPlanFile
-<<<<<<< HEAD
 	if args.PlanPath != "" {
-		planFile, err = c.PlanFile(args.PlanPath)
-=======
-	if planPath != "" {
 		planFile, err = c.PlanFile(planPath, enc.PlanFile())
->>>>>>> cef62ea7
 		if err != nil {
 			diags = diags.Append(err)
 			view.Diagnostics(diags)
@@ -104,11 +75,7 @@
 		}
 	}
 
-<<<<<<< HEAD
 	backendConfig, backendDiags := c.loadBackendConfig(".")
-=======
-	backendConfig, backendDiags := c.loadBackendConfig(configPath)
->>>>>>> cef62ea7
 	diags = diags.Append(backendDiags)
 	if diags.HasErrors() {
 		c.showDiagnostics(diags)
@@ -137,13 +104,8 @@
 	c.ignoreRemoteVersionConflict(b)
 
 	// Build the operation
-<<<<<<< HEAD
-	opReq := c.Operation(b, args.ViewType)
+	opReq := c.Operation(b, args.ViewType, enc)
 	opReq.ConfigDir = "."
-=======
-	opReq := c.Operation(b, arguments.ViewHuman, enc)
-	opReq.ConfigDir = configPath
->>>>>>> cef62ea7
 	opReq.ConfigLoader, err = c.initConfigLoader()
 	opReq.PlanFile = planFile
 	opReq.AllowUnsetVariables = true
