--- conflicted
+++ resolved
@@ -612,13 +612,8 @@
 			},
 			StdOut: `  run "run_block"... pass
 
-<<<<<<< HEAD
-OpenTofu used the selected providers to generate the following execution plan.
-Resource actions are indicated with the following symbols:
-=======
 OpenTofu used the selected providers to generate the following execution
 plan. Resource actions are indicated with the following symbols:
->>>>>>> a257fc99
   + create
 
 OpenTofu will perform the following actions:
