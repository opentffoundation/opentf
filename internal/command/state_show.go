--- conflicted
+++ resolved
@@ -114,13 +114,8 @@
 	}
 
 	// Get the context (required to get the schemas)
-<<<<<<< HEAD
-	lr, _, ctxDiags := local.LocalRun(opReq)
+	lr, _, ctxDiags := local.LocalRun(ctx, opReq)
 	if c.View.HasErrors(ctxDiags) {
-=======
-	lr, _, ctxDiags := local.LocalRun(ctx, opReq)
-	if ctxDiags.HasErrors() {
->>>>>>> 8d81e14f
 		c.View.Diagnostics(ctxDiags)
 		return 1
 	}
