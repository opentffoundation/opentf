--- conflicted
+++ resolved
@@ -20,13 +20,11 @@
 	// only the important details.
 	Concise bool
 
-<<<<<<< HEAD
+	// ShowSensitive is used to display the value of variables marked as sensitive.
+	ShowSensitive bool
+
 	// Pedantic mode is used to treat warnings as errors
 	PedanticMode bool
-=======
-	// ShowSensitive is used to display the value of variables marked as sensitive.
-	ShowSensitive bool
->>>>>>> d2b603c8
 }
 
 // ParseView processes CLI arguments, returning a View value and a
