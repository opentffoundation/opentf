--- conflicted
+++ resolved
@@ -307,11 +307,7 @@
 	renderer.Streams.Print(renderer.Colorize.Color("\n[bold][cyan]Note:[reset][bold] Objects have changed outside of OpenTofu\n"))
 	renderer.Streams.Println()
 	renderer.Streams.Print(format.WordWrap(
-<<<<<<< HEAD
-		"OpenTofu detected the following changes made outside of OpenTofu since the last \"opentf apply\" which may have affected this plan:\n",
-=======
 		"OpenTofu detected the following changes made outside of OpenTofu since the last \"tofu apply\" which may have affected this plan:\n",
->>>>>>> a257fc99
 		renderer.Streams.Stdout.Columns()))
 
 	for _, drift := range drs {
