// Copyright (c) The OpenTofu Authors
// SPDX-License-Identifier: MPL-2.0
// Copyright (c) 2023 HashiCorp, Inc.
// SPDX-License-Identifier: MPL-2.0

package command

import (
	"context"
	"fmt"
	"log"
	"reflect"
	"sort"
	"strings"

	"github.com/hashicorp/hcl/v2"
	svchost "github.com/hashicorp/terraform-svchost"
	"github.com/posener/complete"
	"github.com/zclconf/go-cty/cty"
	"go.opentelemetry.io/otel/attribute"
	"go.opentelemetry.io/otel/codes"
	"go.opentelemetry.io/otel/trace"

	"github.com/opentofu/opentofu/internal/addrs"
	"github.com/opentofu/opentofu/internal/backend"
	backendInit "github.com/opentofu/opentofu/internal/backend/init"
	"github.com/opentofu/opentofu/internal/cloud"
	"github.com/opentofu/opentofu/internal/command/arguments"
	"github.com/opentofu/opentofu/internal/command/views"
	"github.com/opentofu/opentofu/internal/configs"
	"github.com/opentofu/opentofu/internal/configs/configschema"
	"github.com/opentofu/opentofu/internal/encryption"
	"github.com/opentofu/opentofu/internal/getproviders"
	"github.com/opentofu/opentofu/internal/providercache"
	"github.com/opentofu/opentofu/internal/states"
	"github.com/opentofu/opentofu/internal/tfdiags"
	"github.com/opentofu/opentofu/internal/tofu"
	"github.com/opentofu/opentofu/internal/tofumigrate"
	tfversion "github.com/opentofu/opentofu/version"
)

// InitCommand is a Command implementation that takes a Terraform
// module and clones it to the working directory.
type InitCommand struct {
	Meta
}

func (c *InitCommand) Run(args []string) int {
	var flagFromModule, flagLockfile, testsDirectory string
	var flagBackend, flagCloud, flagGet, flagUpgrade bool
	var flagPluginPath FlagStringSlice
	flagConfigExtra := newRawFlags("-backend-config")

	args = c.Meta.process(args)
	cmdFlags := c.Meta.extendedFlagSet("init")
	cmdFlags.BoolVar(&flagBackend, "backend", true, "")
	cmdFlags.BoolVar(&flagCloud, "cloud", true, "")
	cmdFlags.Var(flagConfigExtra, "backend-config", "")
	cmdFlags.StringVar(&flagFromModule, "from-module", "", "copy the source of the given module into the directory before init")
	cmdFlags.BoolVar(&flagGet, "get", true, "")
	cmdFlags.BoolVar(&c.forceInitCopy, "force-copy", false, "suppress prompts about copying state data")
	cmdFlags.BoolVar(&c.Meta.stateLock, "lock", true, "lock state")
	cmdFlags.DurationVar(&c.Meta.stateLockTimeout, "lock-timeout", 0, "lock timeout")
	cmdFlags.BoolVar(&c.reconfigure, "reconfigure", false, "reconfigure")
	cmdFlags.BoolVar(&c.migrateState, "migrate-state", false, "migrate state")
	cmdFlags.BoolVar(&flagUpgrade, "upgrade", false, "")
	cmdFlags.Var(&flagPluginPath, "plugin-dir", "plugin directory")
	cmdFlags.StringVar(&flagLockfile, "lockfile", "", "Set a dependency lockfile mode")
	cmdFlags.BoolVar(&c.Meta.ignoreRemoteVersion, "ignore-remote-version", false, "continue even if remote and local OpenTofu versions are incompatible")
	cmdFlags.StringVar(&testsDirectory, "test-directory", "tests", "test-directory")
	cmdFlags.BoolVar(&c.outputInJSON, "json", false, "json")
	cmdFlags.Usage = func() { c.Ui.Error(c.Help()) }
	if err := cmdFlags.Parse(args); err != nil {
		return 1
	}

	if c.outputInJSON {
		c.Meta.color = false
		c.Meta.Color = false
		c.oldUi = c.Ui
		c.Ui = &WrappedUi{
			cliUi:        c.oldUi,
			jsonView:     views.NewJSONView(c.View),
			outputInJSON: true,
		}
	}

	backendFlagSet := arguments.FlagIsSet(cmdFlags, "backend")
	cloudFlagSet := arguments.FlagIsSet(cmdFlags, "cloud")

	switch {
	case backendFlagSet && cloudFlagSet:
		c.Ui.Error("The -backend and -cloud options are aliases of one another and mutually-exclusive in their use")
		return 1
	case backendFlagSet:
		flagCloud = flagBackend
	case cloudFlagSet:
		flagBackend = flagCloud
	}

	if c.migrateState && c.reconfigure {
		c.Ui.Error("The -migrate-state and -reconfigure options are mutually-exclusive")
		return 1
	}

	// Copying the state only happens during backend migration, so setting
	// -force-copy implies -migrate-state
	if c.forceInitCopy {
		c.migrateState = true
	}

	var diags tfdiags.Diagnostics

	if len(flagPluginPath) > 0 {
		c.pluginPath = flagPluginPath
	}

	// Validate the arg count and get the working directory
	args = cmdFlags.Args()
	path, err := modulePath(args)
	if err != nil {
		c.Ui.Error(err.Error())
		return 1
	}

	if err := c.storePluginPath(c.pluginPath); err != nil {
		c.Ui.Error(fmt.Sprintf("Error saving -plugin-path values: %s", err))
		return 1
	}

	// Initialization can be aborted by interruption signals
	ctx, done := c.InterruptibleContext(c.CommandContext())
	defer done()

	// This will track whether we outputted anything so that we know whether
	// to output a newline before the success message
	var header bool

	if flagFromModule != "" {
		src := flagFromModule

		empty, err := configs.IsEmptyDir(path)
		if err != nil {
			c.Ui.Error(fmt.Sprintf("Error validating destination directory: %s", err))
			return 1
		}
		if !empty {
			c.Ui.Error(strings.TrimSpace(errInitCopyNotEmpty))
			return 1
		}

		c.Ui.Output(c.Colorize().Color(fmt.Sprintf(
			"[reset][bold]Copying configuration[reset] from %q...", src,
		)))
		header = true

		hooks := uiModuleInstallHooks{
			Ui:             c.Ui,
			ShowLocalPaths: false, // since they are in a weird location for init
		}

		ctx, span := tracer.Start(ctx, "-from-module=...", trace.WithAttributes(
			attribute.String("module_source", src),
		))

		initDirFromModuleAbort, initDirFromModuleDiags := c.initDirFromModule(ctx, path, src, hooks)
		diags = diags.Append(initDirFromModuleDiags)
		if initDirFromModuleAbort || c.View.HasErrors(initDirFromModuleDiags) {
			c.showDiagnostics(diags)
			span.SetStatus(codes.Error, "module installation failed")
			span.End()
			return 1
		}
		span.End()

		c.Ui.Output("")
	}

	// If our directory is empty, then we're done. We can't get or set up
	// the backend with an empty directory.
	empty, err := configs.IsEmptyDir(path)
	if err != nil {
		diags = diags.Append(fmt.Errorf("Error checking configuration: %w", err))
		c.showDiagnostics(diags)
		return 1
	}
	if empty {
		c.Ui.Output(c.Colorize().Color(strings.TrimSpace(outputInitEmpty)))
		return 0
	}

	// Load just the root module to begin backend and module initialization
	rootModEarly, earlyConfDiags := c.loadSingleModuleWithTests(path, testsDirectory)

	// There may be parsing errors in config loading but these will be shown later _after_
	// checking for core version requirement errors. Not meeting the version requirement should
	// be the first error displayed if that is an issue, but other operations are required
	// before being able to check core version requirements.
	if rootModEarly == nil {
		c.Ui.Error(c.Colorize().Color(strings.TrimSpace(errInitConfigError)))
		diags = diags.Append(earlyConfDiags)
		c.showDiagnostics(diags)

		return 1
	}

	// Load the encryption configuration
	enc, encDiags := c.EncryptionFromModule(rootModEarly)
	diags = diags.Append(encDiags)
	if c.View.HasErrors(encDiags) {
		c.showDiagnostics(diags)
		return 1
	}

	var back backend.Backend

	// There may be config errors or backend init errors but these will be shown later _after_
	// checking for core version requirement errors.
	var backDiags tfdiags.Diagnostics
	var backendOutput bool

	switch {
	case flagCloud && rootModEarly.CloudConfig != nil:
		back, backendOutput, backDiags = c.initCloud(ctx, rootModEarly, flagConfigExtra, enc)
	case flagBackend:
		back, backendOutput, backDiags = c.initBackend(ctx, rootModEarly, flagConfigExtra, enc)
	default:
		// load the previously-stored backend config
		back, backDiags = c.Meta.backendFromState(ctx, enc.State())
	}
	if backendOutput {
		header = true
	}

	var state *states.State

	// If we have a functional backend (either just initialized or initialized
	// on a previous run) we'll use the current state as a potential source
	// of provider dependencies.
	if back != nil {
		c.ignoreRemoteVersionConflict(back)
		workspace, err := c.Workspace()
		if err != nil {
			c.Ui.Error(fmt.Sprintf("Error selecting workspace: %s", err))
			return 1
		}
		sMgr, err := back.StateMgr(workspace)
		if err != nil {
			c.Ui.Error(fmt.Sprintf("Error loading state: %s", err))
			return 1
		}

		if err := sMgr.RefreshState(); err != nil {
			c.Ui.Error(fmt.Sprintf("Error refreshing state: %s", err))
			return 1
		}

		state = sMgr.State()
	}

	if flagGet {
		modsOutput, modsAbort, modsDiags := c.getModules(ctx, path, testsDirectory, rootModEarly, flagUpgrade)
		diags = diags.Append(modsDiags)
		if modsAbort || c.View.HasErrors(modsDiags) {
			c.showDiagnostics(diags)
			return 1
		}
		if modsOutput {
			header = true
		}
	}

	// With all of the modules (hopefully) installed, we can now try to load the
	// whole configuration tree.
	config, confDiags := c.loadConfigWithTests(path, testsDirectory)
	// configDiags will be handled after the version constraint check, since an
	// incorrect version of tofu may be producing errors for configuration
	// constructs added in later versions.

	// Before we go further, we'll check to make sure none of the modules in
	// the configuration declare that they don't support this OpenTofu
	// version, so we can produce a version-related error message rather than
	// potentially-confusing downstream errors.
	versionDiags := tofu.CheckCoreVersionRequirements(config)
	if c.View.HasErrors(versionDiags) {
		c.showDiagnostics(versionDiags)
		return 1
	}

	// We've passed the core version check, now we can show errors from the
	// configuration and backend initialization.

	// Now, we can check the diagnostics from the early configuration and the
	// backend.
<<<<<<< HEAD
	diags = diags.Append(earlyConfDiags)
	diags = diags.Append(backDiags)
	if c.View.HasErrors(earlyConfDiags) {
=======
	diags = diags.Append(earlyConfDiags.StrictDeduplicateMerge(backDiags))
	if earlyConfDiags.HasErrors() {
>>>>>>> 7a02fad9
		c.Ui.Error(strings.TrimSpace(errInitConfigError))
		c.showDiagnostics(diags)
		return 1
	}

	// Now, we can show any errors from initializing the backend, but we won't
	// show the errInitConfigError preamble as we didn't detect problems with
	// the early configuration.
	if c.View.HasErrors(backDiags) {
		c.showDiagnostics(diags)
		return 1
	}

	// If everything is ok with the core version check and backend initialization,
	// show other errors from loading the full configuration tree.
	diags = diags.Append(confDiags)
	if c.View.HasErrors(confDiags) {
		c.Ui.Error(strings.TrimSpace(errInitConfigError))
		c.showDiagnostics(diags)
		return 1
	}

	if cb, ok := back.(*cloud.Cloud); ok {
		if c.RunningInAutomation {
			if err := cb.AssertImportCompatible(config); err != nil {
				diags = diags.Append(tfdiags.Sourceless(tfdiags.Error, "Compatibility error", err.Error()))
				c.showDiagnostics(diags)
				return 1
			}
		}
	}

	if state != nil {
		// Since we now have the full configuration loaded, we can use it to migrate the in-memory state view
		// prior to fetching providers.
		migratedState, migrateDiags := tofumigrate.MigrateStateProviderAddresses(config, state)
		diags = diags.Append(migrateDiags)
		if c.View.HasErrors(migrateDiags) {
			c.showDiagnostics(diags)
			return 1
		}
		state = migratedState
	}

	// Now that we have loaded all modules, check the module tree for missing providers.
	providersOutput, providersAbort, providerDiags := c.getProviders(ctx, config, state, flagUpgrade, flagPluginPath, flagLockfile)
	diags = diags.Append(providerDiags)
	if providersAbort || c.View.HasErrors(providerDiags) {
		c.showDiagnostics(diags)
		return 1
	}
	if providersOutput {
		header = true
	}

	// If we outputted information, then we need to output a newline
	// so that our success message is nicely spaced out from prior text.
	if header {
		c.Ui.Output("")
	}

	// If we accumulated any warnings along the way that weren't accompanied
	// by errors then we'll output them here so that the success message is
	// still the final thing shown.
	c.showDiagnostics(diags)
	_, cloud := back.(*cloud.Cloud)
	output := outputInitSuccess
	if cloud {
		output = outputInitSuccessCloud
	}

	c.Ui.Output(c.Colorize().Color(strings.TrimSpace(output)))

	if !c.RunningInAutomation {
		// If we're not running in an automation wrapper, give the user
		// some more detailed next steps that are appropriate for interactive
		// shell usage.
		output = outputInitSuccessCLI
		if cloud {
			output = outputInitSuccessCLICloud
		}
		c.Ui.Output(c.Colorize().Color(strings.TrimSpace(output)))
	}
	return 0
}

func (c *InitCommand) getModules(ctx context.Context, path, testsDir string, earlyRoot *configs.Module, upgrade bool) (output bool, abort bool, diags tfdiags.Diagnostics) {
	testModules := false // We can also have modules buried in test files.
	for _, file := range earlyRoot.Tests {
		for _, run := range file.Runs {
			if run.Module != nil {
				testModules = true
			}
		}
	}

	if len(earlyRoot.ModuleCalls) == 0 && !testModules {
		// Nothing to do
		return false, false, nil
	}

	ctx, span := tracer.Start(ctx, "install modules", trace.WithAttributes(
		attribute.Bool("upgrade", upgrade),
	))
	defer span.End()

	if upgrade {
		c.Ui.Output(c.Colorize().Color("[reset][bold]Upgrading modules..."))
	} else {
		c.Ui.Output(c.Colorize().Color("[reset][bold]Initializing modules..."))
	}

	hooks := uiModuleInstallHooks{
		Ui:             c.Ui,
		ShowLocalPaths: true,
	}

	installAbort, installDiags := c.installModules(ctx, path, testsDir, upgrade, false, hooks)
	diags = diags.Append(installDiags)

	// At this point, installModules may have generated error diags or been
	// aborted by SIGINT. In any case we continue and the manifest as best
	// we can.

	// Since module installer has modified the module manifest on disk, we need
	// to refresh the cache of it in the loader.
	if c.configLoader != nil {
		if err := c.configLoader.RefreshModules(); err != nil {
			// Should never happen
			diags = diags.Append(tfdiags.Sourceless(
				tfdiags.Error,
				"Failed to read module manifest",
				fmt.Sprintf("After installing modules, OpenTofu could not re-read the manifest of installed modules. This is a bug in OpenTofu. %s.", err),
			))
		}
	}

	return true, installAbort, diags
}

func (c *InitCommand) initCloud(ctx context.Context, root *configs.Module, extraConfig rawFlags, enc encryption.Encryption) (be backend.Backend, output bool, diags tfdiags.Diagnostics) {
	ctx, span := tracer.Start(ctx, "initialize cloud backend")
	_ = ctx // prevent staticcheck from complaining to avoid a maintenance hazard of having the wrong ctx in scope here
	defer span.End()

	c.Ui.Output(c.Colorize().Color("\n[reset][bold]Initializing cloud backend..."))

	if len(extraConfig.AllItems()) != 0 {
		diags = diags.Append(tfdiags.Sourceless(
			tfdiags.Error,
			"Invalid command-line option",
			"The -backend-config=... command line option is only for state backends, and is not applicable to cloud backend-based configurations.\n\nTo change the set of workspaces associated with this configuration, edit the Cloud configuration block in the root module.",
		))
		return nil, true, diags
	}

	backendConfig := root.CloudConfig.ToBackendConfig()

	opts := &BackendOpts{
		Config: &backendConfig,
		Init:   true,
	}

	back, backDiags := c.Backend(opts, enc.State())
	diags = diags.Append(backDiags)
	return back, true, diags
}

func (c *InitCommand) initBackend(ctx context.Context, root *configs.Module, extraConfig rawFlags, enc encryption.Encryption) (be backend.Backend, output bool, diags tfdiags.Diagnostics) {
	ctx, span := tracer.Start(ctx, "initialize backend")
	_ = ctx // prevent staticcheck from complaining to avoid a maintenance hazard of having the wrong ctx in scope here
	defer span.End()

	c.Ui.Output(c.Colorize().Color("\n[reset][bold]Initializing the backend..."))

	var backendConfig *configs.Backend
	var backendConfigOverride hcl.Body
	if root.Backend != nil {
		backendType := root.Backend.Type
		if backendType == "cloud" {
			diags = diags.Append(&hcl.Diagnostic{
				Severity: hcl.DiagError,
				Summary:  "Unsupported backend type",
				Detail:   fmt.Sprintf("There is no explicit backend type named %q. To configure cloud backend, declare a 'cloud' block instead.", backendType),
				Subject:  &root.Backend.TypeRange,
			})
			return nil, true, diags
		}

		bf := backendInit.Backend(backendType)
		if bf == nil {
			detail := fmt.Sprintf("There is no backend type named %q.", backendType)
			if msg, removed := backendInit.RemovedBackends[backendType]; removed {
				detail = msg
			}

			diags = diags.Append(&hcl.Diagnostic{
				Severity: hcl.DiagError,
				Summary:  "Unsupported backend type",
				Detail:   detail,
				Subject:  &root.Backend.TypeRange,
			})
			return nil, true, diags
		}

		b := bf(nil) // This is only used to get the schema, encryption should panic if attempted
		backendSchema := b.ConfigSchema()
		backendConfig = root.Backend

		var overrideDiags tfdiags.Diagnostics
		backendConfigOverride, overrideDiags = c.backendConfigOverrideBody(extraConfig, backendSchema)
		diags = diags.Append(overrideDiags)
		if overrideDiags.HasErrors() {
			return nil, true, diags
		}
	} else {
		// If the user supplied a -backend-config on the CLI but no backend
		// block was found in the configuration, it's likely - but not
		// necessarily - a mistake. Return a warning.
		if !extraConfig.Empty() {
			diags = diags.Append(tfdiags.Sourceless(
				tfdiags.Warning,
				"Missing backend configuration",
				`-backend-config was used without a "backend" block in the configuration.

If you intended to override the default local backend configuration,
no action is required, but you may add an explicit backend block to your
configuration to clear this warning:

terraform {
  backend "local" {}
}

However, if you intended to override a defined backend, please verify that
the backend configuration is present and valid.
`,
			))
		}
	}

	opts := &BackendOpts{
		Config:         backendConfig,
		ConfigOverride: backendConfigOverride,
		Init:           true,
	}

	back, backDiags := c.Backend(opts, enc.State())
	diags = diags.Append(backDiags)
	return back, true, diags
}

// Load the complete module tree, and fetch any missing providers.
// This method outputs its own Ui.
func (c *InitCommand) getProviders(ctx context.Context, config *configs.Config, state *states.State, upgrade bool, pluginDirs []string, flagLockfile string) (output, abort bool, diags tfdiags.Diagnostics) {
	ctx, span := tracer.Start(ctx, "install providers")
	defer span.End()

	// Dev overrides cause the result of "tofu init" to be irrelevant for
	// any overridden providers, so we'll warn about it to avoid later
	// confusion when OpenTofu ends up using a different provider than the
	// lock file called for.
	diags = diags.Append(c.providerDevOverrideInitWarnings())

	// First we'll collect all the provider dependencies we can see in the
	// configuration and the state.
	reqs, hclDiags := config.ProviderRequirements()
	diags = diags.Append(hclDiags)
	if hclDiags.HasErrors() {
		return false, true, diags
	}
	if state != nil {
		stateReqs := state.ProviderRequirements()
		reqs = reqs.Merge(stateReqs)
	}

	potentialProviderConflicts := make(map[string][]string)

	for providerAddr := range reqs {
		if providerAddr.Namespace == "hashicorp" || providerAddr.Namespace == "opentofu" {
			potentialProviderConflicts[providerAddr.Type] = append(potentialProviderConflicts[providerAddr.Type], providerAddr.ForDisplay())
		}

		if providerAddr.IsLegacy() {
			diags = diags.Append(tfdiags.Sourceless(
				tfdiags.Error,
				"Invalid legacy provider address",
				fmt.Sprintf(
					"This configuration or its associated state refers to the unqualified provider %q.\n\nYou must complete the Terraform 0.13 upgrade process before upgrading to later versions.",
					providerAddr.Type,
				),
			))
		}
	}

	for name, addrs := range potentialProviderConflicts {
		if len(addrs) > 1 {
			diags = diags.Append(tfdiags.Sourceless(
				tfdiags.Warning,
				"Potential provider misconfiguration",
				fmt.Sprintf(
					"OpenTofu has detected multiple providers of type %s (%s) which may be a misconfiguration.\n\nIf this is intentional you can ignore this warning",
					name,
					strings.Join(addrs, ", "),
				),
			))
		}
	}

	previousLocks, moreDiags := c.lockedDependencies()
	diags = diags.Append(moreDiags)

	if diags.HasErrors() {
		return false, true, diags
	}

	var inst *providercache.Installer
	if len(pluginDirs) == 0 {
		// By default we use a source that looks for providers in all of the
		// standard locations, possibly customized by the user in CLI config.
		inst = c.providerInstaller()
	} else {
		// If the user passes at least one -plugin-dir then that circumvents
		// the usual sources and forces OpenTofu to consult only the given
		// directories. Anything not available in one of those directories
		// is not available for installation.
		source := c.providerCustomLocalDirectorySource(pluginDirs)
		inst = c.providerInstallerCustomSource(source)

		// The default (or configured) search paths are logged earlier, in provider_source.go
		// Log that those are being overridden by the `-plugin-dir` command line options
		log.Println("[DEBUG] init: overriding provider plugin search paths")
		log.Printf("[DEBUG] will search for provider plugins in %s", pluginDirs)
	}

	// We want to print out a nice warning if we don't manage to pull
	// checksums for all our providers. This is tracked via callbacks
	// and incomplete providers are stored here for later analysis.
	var incompleteProviders []string

	// Because we're currently just streaming a series of events sequentially
	// into the terminal, we're showing only a subset of the events to keep
	// things relatively concise. Later it'd be nice to have a progress UI
	// where statuses update in-place, but we can't do that as long as we
	// are shimming our vt100 output to the legacy console API on Windows.
	evts := &providercache.InstallerEvents{
		PendingProviders: func(reqs map[addrs.Provider]getproviders.VersionConstraints) {
			c.Ui.Output(c.Colorize().Color(
				"\n[reset][bold]Initializing provider plugins...",
			))
		},
		ProviderAlreadyInstalled: func(provider addrs.Provider, selectedVersion getproviders.Version) {
			c.Ui.Info(fmt.Sprintf("- Using previously-installed %s v%s", provider.ForDisplay(), selectedVersion))
		},
		BuiltInProviderAvailable: func(provider addrs.Provider) {
			c.Ui.Info(fmt.Sprintf("- %s is built in to OpenTofu", provider.ForDisplay()))
		},
		BuiltInProviderFailure: func(provider addrs.Provider, err error) {
			diags = diags.Append(tfdiags.Sourceless(
				tfdiags.Error,
				"Invalid dependency on built-in provider",
				fmt.Sprintf("Cannot use %s: %s.", provider.ForDisplay(), err),
			))
		},
		QueryPackagesBegin: func(provider addrs.Provider, versionConstraints getproviders.VersionConstraints, locked bool) {
			if locked {
				c.Ui.Info(fmt.Sprintf("- Reusing previous version of %s from the dependency lock file", provider.ForDisplay()))
			} else {
				if len(versionConstraints) > 0 {
					c.Ui.Info(fmt.Sprintf("- Finding %s versions matching %q...", provider.ForDisplay(), getproviders.VersionConstraintsString(versionConstraints)))
				} else {
					c.Ui.Info(fmt.Sprintf("- Finding latest version of %s...", provider.ForDisplay()))
				}
			}
		},
		LinkFromCacheBegin: func(provider addrs.Provider, version getproviders.Version, cacheRoot string) {
			c.Ui.Info(fmt.Sprintf("- Using %s v%s from the shared cache directory", provider.ForDisplay(), version))
		},
		FetchPackageBegin: func(provider addrs.Provider, version getproviders.Version, location getproviders.PackageLocation) {
			c.Ui.Info(fmt.Sprintf("- Installing %s v%s...", provider.ForDisplay(), version))
		},
		QueryPackagesFailure: func(provider addrs.Provider, err error) {
			switch errorTy := err.(type) {
			case getproviders.ErrProviderNotFound:
				sources := errorTy.Sources
				displaySources := make([]string, len(sources))
				for i, source := range sources {
					displaySources[i] = fmt.Sprintf("  - %s", source)
				}
				diags = diags.Append(tfdiags.Sourceless(
					tfdiags.Error,
					"Failed to query available provider packages",
					fmt.Sprintf("Could not retrieve the list of available versions for provider %s: %s\n\n%s",
						provider.ForDisplay(), err, strings.Join(displaySources, "\n"),
					),
				))
			case getproviders.ErrRegistryProviderNotKnown:
				// We might be able to suggest an alternative provider to use
				// instead of this one.
				suggestion := fmt.Sprintf("\n\nAll modules should specify their required_providers so that external consumers will get the correct providers when using a module. To see which modules are currently depending on %s, run the following command:\n    tofu providers", provider.ForDisplay())
				alternative := getproviders.MissingProviderSuggestion(ctx, provider, inst.ProviderSource(), reqs)
				if alternative != provider {
					suggestion = fmt.Sprintf(
						"\n\nDid you intend to use %s? If so, you must specify that source address in each module which requires that provider. To see which modules are currently depending on %s, run the following command:\n    tofu providers",
						alternative.ForDisplay(), provider.ForDisplay(),
					)
				}

				if provider.Hostname == addrs.DefaultProviderRegistryHost {
					suggestion += "\n\nIf you believe this provider is missing from the registry, please submit a issue on the OpenTofu Registry https://github.com/opentofu/registry/issues/new/choose"
				}

				diags = diags.Append(tfdiags.Sourceless(
					tfdiags.Error,
					"Failed to query available provider packages",
					fmt.Sprintf("Could not retrieve the list of available versions for provider %s: %s%s",
						provider.ForDisplay(), err, suggestion,
					),
				))
			case getproviders.ErrHostNoProviders:
				switch {
				case errorTy.Hostname == svchost.Hostname("github.com") && !errorTy.HasOtherVersion:
					// If a user copies the URL of a GitHub repository into
					// the source argument and removes the schema to make it
					// provider-address-shaped then that's one way we can end up
					// here. We'll use a specialized error message in anticipation
					// of that mistake. We only do this if github.com isn't a
					// provider registry, to allow for the (admittedly currently
					// rather unlikely) possibility that github.com starts being
					// a real Terraform provider registry in the future.
					diags = diags.Append(tfdiags.Sourceless(
						tfdiags.Error,
						"Invalid provider registry host",
						fmt.Sprintf("The given source address %q specifies a GitHub repository rather than a OpenTofu provider. Refer to the documentation of the provider to find the correct source address to use.",
							provider.String(),
						),
					))

				case errorTy.HasOtherVersion:
					diags = diags.Append(tfdiags.Sourceless(
						tfdiags.Error,
						"Invalid provider registry host",
						fmt.Sprintf("The host %q given in provider source address %q does not offer a OpenTofu provider registry that is compatible with this OpenTofu version, but it may be compatible with a different OpenTofu version.",
							errorTy.Hostname, provider.String(),
						),
					))

				default:
					diags = diags.Append(tfdiags.Sourceless(
						tfdiags.Error,
						"Invalid provider registry host",
						fmt.Sprintf("The host %q given in provider source address %q does not offer a OpenTofu provider registry.",
							errorTy.Hostname, provider.String(),
						),
					))
				}

			case getproviders.ErrRequestCanceled:
				// We don't attribute cancellation to any particular operation,
				// but rather just emit a single general message about it at
				// the end, by checking ctx.Err().

			default:
				diags = diags.Append(tfdiags.Sourceless(
					tfdiags.Error,
					"Failed to resolve provider packages",
					fmt.Sprintf("Could not resolve provider %s: %s",
						provider.ForDisplay(), err,
					),
				))
			}

		},
		QueryPackagesWarning: func(provider addrs.Provider, warnings []string) {
			displayWarnings := make([]string, len(warnings))
			for i, warning := range warnings {
				displayWarnings[i] = fmt.Sprintf("- %s", warning)
			}

			diags = diags.Append(tfdiags.Sourceless(
				tfdiags.Warning,
				"Additional provider information from registry",
				fmt.Sprintf("The remote registry returned warnings for %s:\n%s",
					provider.String(),
					strings.Join(displayWarnings, "\n"),
				),
			))
		},
		LinkFromCacheFailure: func(provider addrs.Provider, version getproviders.Version, err error) {
			diags = diags.Append(tfdiags.Sourceless(
				tfdiags.Error,
				"Failed to install provider from shared cache",
				fmt.Sprintf("Error while importing %s v%s from the shared cache directory: %s.", provider.ForDisplay(), version, err),
			))
		},
		FetchPackageFailure: func(provider addrs.Provider, version getproviders.Version, err error) {
			const summaryIncompatible = "Incompatible provider version"
			switch err := err.(type) {
			case getproviders.ErrProtocolNotSupported:
				closestAvailable := err.Suggestion
				switch {
				case closestAvailable == getproviders.UnspecifiedVersion:
					diags = diags.Append(tfdiags.Sourceless(
						tfdiags.Error,
						summaryIncompatible,
						fmt.Sprintf(errProviderVersionIncompatible, provider.String()),
					))
				case version.GreaterThan(closestAvailable):
					diags = diags.Append(tfdiags.Sourceless(
						tfdiags.Error,
						summaryIncompatible,
						fmt.Sprintf(providerProtocolTooNew, provider.ForDisplay(),
							version, tfversion.String(), closestAvailable, closestAvailable,
							getproviders.VersionConstraintsString(reqs[provider]),
						),
					))
				default: // version is less than closestAvailable
					diags = diags.Append(tfdiags.Sourceless(
						tfdiags.Error,
						summaryIncompatible,
						fmt.Sprintf(providerProtocolTooOld, provider.ForDisplay(),
							version, tfversion.String(), closestAvailable, closestAvailable,
							getproviders.VersionConstraintsString(reqs[provider]),
						),
					))
				}
			case getproviders.ErrPlatformNotSupported:
				switch {
				case err.MirrorURL != nil:
					// If we're installing from a mirror then it may just be
					// the mirror lacking the package, rather than it being
					// unavailable from upstream.
					diags = diags.Append(tfdiags.Sourceless(
						tfdiags.Error,
						summaryIncompatible,
						fmt.Sprintf(
							"Your chosen provider mirror at %s does not have a %s v%s package available for your current platform, %s.\n\nProvider releases are separate from OpenTofu CLI releases, so this provider might not support your current platform. Alternatively, the mirror itself might have only a subset of the plugin packages available in the origin registry, at %s.",
							err.MirrorURL, err.Provider, err.Version, err.Platform,
							err.Provider.Hostname,
						),
					))
				default:
					diags = diags.Append(tfdiags.Sourceless(
						tfdiags.Error,
						summaryIncompatible,
						fmt.Sprintf(
							"Provider %s v%s does not have a package available for your current platform, %s.\n\nProvider releases are separate from OpenTofu CLI releases, so not all providers are available for all platforms. Other versions of this provider may have different platforms supported.",
							err.Provider, err.Version, err.Platform,
						),
					))
				}

			case getproviders.ErrRequestCanceled:
				// We don't attribute cancellation to any particular operation,
				// but rather just emit a single general message about it at
				// the end, by checking ctx.Err().

			default:
				// We can potentially end up in here under cancellation too,
				// in spite of our getproviders.ErrRequestCanceled case above,
				// because not all of the outgoing requests we do under the
				// "fetch package" banner are source metadata requests.
				// In that case we will emit a redundant error here about
				// the request being cancelled, but we'll still detect it
				// as a cancellation after the installer returns and do the
				// normal cancellation handling.

				diags = diags.Append(tfdiags.Sourceless(
					tfdiags.Error,
					"Failed to install provider",
					fmt.Sprintf("Error while installing %s v%s: %s", provider.ForDisplay(), version, err),
				))
			}
		},
		FetchPackageSuccess: func(provider addrs.Provider, version getproviders.Version, localDir string, authResult *getproviders.PackageAuthenticationResult) {
			var keyID string
			if authResult != nil && authResult.Signed() {
				keyID = authResult.KeyID
			}
			if keyID != "" {
				keyID = c.Colorize().Color(fmt.Sprintf(", key ID [reset][bold]%s[reset]", keyID))
			}

			if authResult != nil && authResult.SigningSkipped() {
				c.Ui.Warn(fmt.Sprintf("- Installed %s v%s. Signature validation was skipped due to the registry not containing GPG keys for this provider", provider.ForDisplay(), version))
			} else {
				c.Ui.Info(fmt.Sprintf("- Installed %s v%s (%s%s)", provider.ForDisplay(), version, authResult, keyID))
			}
		},
		ProvidersLockUpdated: func(provider addrs.Provider, version getproviders.Version, localHashes []getproviders.Hash, signedHashes []getproviders.Hash, priorHashes []getproviders.Hash) {
			// We're going to use this opportunity to track if we have any
			// "incomplete" installs of providers. An incomplete install is
			// when we are only going to write the local hashes into our lock
			// file which means a `tofu init` command will fail in future
			// when used on machines of a different architecture.
			//
			// We want to print a warning about this.

			if len(signedHashes) > 0 {
				// If we have any signedHashes hashes then we don't worry - as
				// we know we retrieved all available hashes for this version
				// anyway.
				return
			}

			// If local hashes and prior hashes are exactly the same then
			// it means we didn't record any signed hashes previously, and
			// we know we're not adding any extra in now (because we already
			// checked the signedHashes), so that's a problem.
			//
			// In the actual check here, if we have any priorHashes and those
			// hashes are not the same as the local hashes then we're going to
			// accept that this provider has been configured correctly.
			if len(priorHashes) > 0 && !reflect.DeepEqual(localHashes, priorHashes) {
				return
			}

			// Now, either signedHashes is empty, or priorHashes is exactly the
			// same as our localHashes which means we never retrieved the
			// signedHashes previously.
			//
			// Either way, this is bad. Let's complain/warn.
			incompleteProviders = append(incompleteProviders, provider.ForDisplay())
		},
		ProvidersFetched: func(authResults map[addrs.Provider]*getproviders.PackageAuthenticationResult) {
			thirdPartySigned := false
			for _, authResult := range authResults {
				if authResult.Signed() {
					thirdPartySigned = true
					break
				}
			}
			if thirdPartySigned {
				c.Ui.Info(fmt.Sprintf("\nProviders are signed by their developers.\n" +
					"If you'd like to know more about provider signing, you can read about it here:\n" +
					"https://opentofu.org/docs/cli/plugins/signing/"))
			}
		},
	}
	ctx = evts.OnContext(ctx)

	mode := providercache.InstallNewProvidersOnly
	if upgrade {
		if flagLockfile == "readonly" {
			c.Ui.Error("The -upgrade flag conflicts with -lockfile=readonly.")
			return true, true, diags
		}

		mode = providercache.InstallUpgrades
	}
	newLocks, err := inst.EnsureProviderVersions(ctx, previousLocks, reqs, mode)
	if ctx.Err() == context.Canceled {
		c.showDiagnostics(diags)
		c.Ui.Error("Provider installation was canceled by an interrupt signal.")
		return true, true, diags
	}
	if err != nil {
		// The errors captured in "err" should be redundant with what we
		// received via the InstallerEvents callbacks above, so we'll
		// just return those as long as we have some.
		if !diags.HasErrors() {
			diags = diags.Append(err)
		}

		return true, true, diags
	}

	// If the provider dependencies have changed since the last run then we'll
	// say a little about that in case the reader wasn't expecting a change.
	// (When we later integrate module dependencies into the lock file we'll
	// probably want to refactor this so that we produce one lock-file related
	// message for all changes together, but this is here for now just because
	// it's the smallest change relative to what came before it, which was
	// a hidden JSON file specifically for tracking providers.)
	if !newLocks.Equal(previousLocks) {
		// if readonly mode
		if flagLockfile == "readonly" {
			// check if required provider dependences change
			if !newLocks.EqualProviderAddress(previousLocks) {
				diags = diags.Append(tfdiags.Sourceless(
					tfdiags.Error,
					`Provider dependency changes detected`,
					`Changes to the required provider dependencies were detected, but the lock file is read-only. To use and record these requirements, run "tofu init" without the "-lockfile=readonly" flag.`,
				))
				return true, true, diags
			}

			// suppress updating the file to record any new information it learned,
			// such as a hash using a new scheme.
			diags = diags.Append(tfdiags.Sourceless(
				tfdiags.Warning,
				`Provider lock file not updated`,
				`Changes to the provider selections were detected, but not saved in the .terraform.lock.hcl file. To record these selections, run "tofu init" without the "-lockfile=readonly" flag.`,
			))
			return true, false, diags
		}

		// Jump in here and add a warning if any of the providers are incomplete.
		if len(incompleteProviders) > 0 {
			// We don't really care about the order here, we just want the
			// output to be deterministic.
			sort.Slice(incompleteProviders, func(i, j int) bool {
				return incompleteProviders[i] < incompleteProviders[j]
			})
			diags = diags.Append(tfdiags.Sourceless(
				tfdiags.Warning,
				incompleteLockFileInformationHeader,
				fmt.Sprintf(
					incompleteLockFileInformationBody,
					strings.Join(incompleteProviders, "\n  - "),
					getproviders.CurrentPlatform.String())))
		}

		if previousLocks.Empty() {
			// A change from empty to non-empty is special because it suggests
			// we're running "tofu init" for the first time against a
			// new configuration. In that case we'll take the opportunity to
			// say a little about what the dependency lock file is, for new
			// users or those who are upgrading from a previous Terraform
			// version that didn't have dependency lock files.
			c.Ui.Output(c.Colorize().Color(`
OpenTofu has created a lock file [bold].terraform.lock.hcl[reset] to record the provider
selections it made above. Include this file in your version control repository
so that OpenTofu can guarantee to make the same selections by default when
you run "tofu init" in the future.`))
		} else {
			c.Ui.Output(c.Colorize().Color(`
OpenTofu has made some changes to the provider dependency selections recorded
in the .terraform.lock.hcl file. Review those changes and commit them to your
version control system if they represent changes you intended to make.`))
		}

		moreDiags = c.replaceLockedDependencies(newLocks)
		diags = diags.Append(moreDiags)
	}

	return true, false, diags
}

// backendConfigOverrideBody interprets the raw values of -backend-config
// arguments into a hcl Body that should override the backend settings given
// in the configuration.
//
// If the result is nil then no override needs to be provided.
//
// If the returned diagnostics contains errors then the returned body may be
// incomplete or invalid.
func (c *InitCommand) backendConfigOverrideBody(flags rawFlags, schema *configschema.Block) (hcl.Body, tfdiags.Diagnostics) {
	items := flags.AllItems()
	if len(items) == 0 {
		return nil, nil
	}

	var ret hcl.Body
	var diags tfdiags.Diagnostics
	synthVals := make(map[string]cty.Value)

	mergeBody := func(newBody hcl.Body) {
		if ret == nil {
			ret = newBody
		} else {
			ret = configs.MergeBodies(ret, newBody)
		}
	}
	flushVals := func() {
		if len(synthVals) == 0 {
			return
		}
		newBody := configs.SynthBody("-backend-config=...", synthVals)
		mergeBody(newBody)
		synthVals = make(map[string]cty.Value)
	}

	if len(items) == 1 && items[0].Value == "" {
		// Explicitly remove all -backend-config options.
		// We do this by setting an empty but non-nil ConfigOverrides.
		return configs.SynthBody("-backend-config=''", synthVals), diags
	}

	for _, item := range items {
		eq := strings.Index(item.Value, "=")

		if eq == -1 {
			// The value is interpreted as a filename.
			newBody, fileDiags := c.loadHCLFile(item.Value)
			diags = diags.Append(fileDiags)
			if fileDiags.HasErrors() {
				continue
			}
			// Generate an HCL body schema for the backend block.
			var bodySchema hcl.BodySchema
			for name := range schema.Attributes {
				// We intentionally ignore the `Required` attribute here
				// because backend config override files can be partial. The
				// goal is to make sure we're not loading a file with
				// extraneous attributes or blocks.
				bodySchema.Attributes = append(bodySchema.Attributes, hcl.AttributeSchema{
					Name: name,
				})
			}
			for name, block := range schema.BlockTypes {
				var labelNames []string
				if block.Nesting == configschema.NestingMap {
					labelNames = append(labelNames, "key")
				}
				bodySchema.Blocks = append(bodySchema.Blocks, hcl.BlockHeaderSchema{
					Type:       name,
					LabelNames: labelNames,
				})
			}
			// Verify that the file body matches the expected backend schema.
			_, schemaDiags := newBody.Content(&bodySchema)
			diags = diags.Append(schemaDiags)
			if schemaDiags.HasErrors() {
				continue
			}
			flushVals() // deal with any accumulated individual values first
			mergeBody(newBody)
		} else {
			name := item.Value[:eq]
			rawValue := item.Value[eq+1:]
			attrS := schema.Attributes[name]
			if attrS == nil {
				diags = diags.Append(tfdiags.Sourceless(
					tfdiags.Error,
					"Invalid backend configuration argument",
					fmt.Sprintf("The backend configuration argument %q given on the command line is not expected for the selected backend type.", name),
				))
				continue
			}
			value, valueDiags := configValueFromCLI(item.String(), rawValue, attrS.Type)
			diags = diags.Append(valueDiags)
			if valueDiags.HasErrors() {
				continue
			}
			synthVals[name] = value
		}
	}

	flushVals()

	return ret, diags
}

func (c *InitCommand) AutocompleteArgs() complete.Predictor {
	return complete.PredictDirs("")
}

func (c *InitCommand) AutocompleteFlags() complete.Flags {
	return complete.Flags{
		"-backend":        completePredictBoolean,
		"-cloud":          completePredictBoolean,
		"-backend-config": complete.PredictFiles("*.tfvars"), // can also be key=value, but we can't "predict" that
		"-force-copy":     complete.PredictNothing,
		"-from-module":    completePredictModuleSource,
		"-get":            completePredictBoolean,
		"-input":          completePredictBoolean,
		"-lock":           completePredictBoolean,
		"-lock-timeout":   complete.PredictAnything,
		"-no-color":       complete.PredictNothing,
		"-plugin-dir":     complete.PredictDirs(""),
		"-reconfigure":    complete.PredictNothing,
		"-migrate-state":  complete.PredictNothing,
		"-upgrade":        completePredictBoolean,
	}
}

func (c *InitCommand) Help() string {
	helpText := `
Usage: tofu [global options] init [options]

  Initialize a new or existing OpenTofu working directory by creating
  initial files, loading any remote state, downloading modules, etc.

  This is the first command that should be run for any new or existing
  OpenTofu configuration per machine. This sets up all the local data
  necessary to run OpenTofu that is typically not committed to version
  control.

  This command is always safe to run multiple times. Though subsequent runs
  may give errors, this command will never delete your configuration or
  state. Even so, if you have important information, please back it up prior
  to running this command, just in case.

Options:

  -backend=false          Disable backend or cloud backend initialization
                          for this configuration and use what was previously
                          initialized instead.

                          aliases: -cloud=false

  -backend-config=path    Configuration to be merged with what is in the
                          configuration file's 'backend' block. This can be
                          either a path to an HCL file with key/value
                          assignments (same format as terraform.tfvars) or a
                          'key=value' format, and can be specified multiple
                          times. The backend type must be in the configuration
                          itself.

  -force-copy             Suppress prompts about copying state data when
                          initializing a new state backend. This is
                          equivalent to providing a "yes" to all confirmation
                          prompts.

  -from-module=SOURCE     Copy the contents of the given module into the target
                          directory before initialization.

  -get=false              Disable downloading modules for this configuration.

  -input=false            Disable interactive prompts. Note that some actions may
                          require interactive prompts and will error if input is
                          disabled.

  -lock=false             Don't hold a state lock during backend migration.
                          This is dangerous if others might concurrently run
                          commands against the same workspace.

  -lock-timeout=0s        Duration to retry a state lock.

  -no-color               If specified, output won't contain any color.

  -plugin-dir             Directory containing plugin binaries. This overrides all
                          default search paths for plugins, and prevents the
                          automatic installation of plugins. This flag can be used
                          multiple times.

  -reconfigure            Reconfigure a backend, ignoring any saved
                          configuration.

  -migrate-state          Reconfigure a backend, and attempt to migrate any
                          existing state.

  -upgrade                Install the latest module and provider versions
                          allowed within configured constraints, overriding the
                          default behavior of selecting exactly the version
                          recorded in the dependency lockfile.

  -lockfile=MODE          Set a dependency lockfile mode.
                          Currently only "readonly" is valid.

  -ignore-remote-version  A rare option used for cloud backend and the remote backend
                          only. Set this to ignore checking that the local and remote
                          OpenTofu versions use compatible state representations, making
                          an operation proceed even when there is a potential mismatch.
                          See the documentation on configuring OpenTofu with
                          cloud backend for more information.

  -test-directory=path    Set the OpenTofu test directory, defaults to "tests". When set, the
                          test command will search for test files in the current directory and
                          in the one specified by the flag.

  -json                   Produce output in a machine-readable JSON format, 
                          suitable for use in text editor integrations and other 
                          automated systems. Always disables color.

  -var 'foo=bar'          Set a value for one of the input variables in the root
                          module of the configuration. Use this option more than
                          once to set more than one variable.

  -var-file=filename      Load variable values from the given file, in addition
                          to the default files terraform.tfvars and *.auto.tfvars.
                          Use this option more than once to include more than one
                          variables file.

`
	return strings.TrimSpace(helpText)
}

func (c *InitCommand) Synopsis() string {
	return "Prepare your working directory for other commands"
}

const errInitConfigError = `
[reset]OpenTofu encountered problems during initialization, including problems
with the configuration, described below.

The OpenTofu configuration must be valid before initialization so that
OpenTofu can determine which modules and providers need to be installed.
`

const errInitCopyNotEmpty = `
The working directory already contains files. The -from-module option requires
an empty directory into which a copy of the referenced module will be placed.

To initialize the configuration already in this working directory, omit the
-from-module option.
`

const outputInitEmpty = `
[reset][bold]OpenTofu initialized in an empty directory![reset]

The directory has no OpenTofu configuration files. You may begin working
with OpenTofu immediately by creating OpenTofu configuration files.
`

const outputInitSuccess = `
[reset][bold][green]OpenTofu has been successfully initialized![reset][green]
`

const outputInitSuccessCloud = `
[reset][bold][green]Cloud backend has been successfully initialized![reset][green]
`

const outputInitSuccessCLI = `[reset][green]
You may now begin working with OpenTofu. Try running "tofu plan" to see
any changes that are required for your infrastructure. All OpenTofu commands
should now work.

If you ever set or change modules or backend configuration for OpenTofu,
rerun this command to reinitialize your working directory. If you forget, other
commands will detect it and remind you to do so if necessary.
`

const outputInitSuccessCLICloud = `[reset][green]
You may now begin working with cloud backend. Try running "tofu plan" to
see any changes that are required for your infrastructure.

If you ever set or change modules or OpenTofu Settings, run "tofu init"
again to reinitialize your working directory.
`

// providerProtocolTooOld is a message sent to the CLI UI if the provider's
// supported protocol versions are too old for the user's version of tofu,
// but a newer version of the provider is compatible.
const providerProtocolTooOld = `Provider %q v%s is not compatible with OpenTofu %s.
Provider version %s is the latest compatible version. Select it with the following version constraint:
	version = %q

OpenTofu checked all of the plugin versions matching the given constraint:
	%s

Consult the documentation for this provider for more information on compatibility between provider and OpenTofu versions.
`

// providerProtocolTooNew is a message sent to the CLI UI if the provider's
// supported protocol versions are too new for the user's version of tofu,
// and the user could either upgrade tofu or choose an older version of the
// provider.
const providerProtocolTooNew = `Provider %q v%s is not compatible with OpenTofu %s.
You need to downgrade to v%s or earlier. Select it with the following constraint:
	version = %q

OpenTofu checked all of the plugin versions matching the given constraint:
	%s

Consult the documentation for this provider for more information on compatibility between provider and OpenTofu versions.
Alternatively, upgrade to the latest version of OpenTofu for compatibility with newer provider releases.
`

// No version of the provider is compatible.
const errProviderVersionIncompatible = `No compatible versions of provider %s were found.`

// incompleteLockFileInformationHeader is the summary displayed to users when
// the lock file has only recorded local hashes.
const incompleteLockFileInformationHeader = `Incomplete lock file information for providers`

// incompleteLockFileInformationBody is the body of text displayed to users when
// the lock file has only recorded local hashes.
const incompleteLockFileInformationBody = `Due to your customized provider installation methods, OpenTofu was forced to calculate lock file checksums locally for the following providers:
  - %s

The current .terraform.lock.hcl file only includes checksums for %s, so OpenTofu running on another platform will fail to install these providers.

To calculate additional checksums for another platform, run:
  tofu providers lock -platform=linux_amd64
(where linux_amd64 is the platform to generate)`<|MERGE_RESOLUTION|>--- conflicted
+++ resolved
@@ -292,14 +292,8 @@
 
 	// Now, we can check the diagnostics from the early configuration and the
 	// backend.
-<<<<<<< HEAD
-	diags = diags.Append(earlyConfDiags)
-	diags = diags.Append(backDiags)
+	diags = diags.Append(earlyConfDiags.StrictDeduplicateMerge(backDiags))
 	if c.View.HasErrors(earlyConfDiags) {
-=======
-	diags = diags.Append(earlyConfDiags.StrictDeduplicateMerge(backDiags))
-	if earlyConfDiags.HasErrors() {
->>>>>>> 7a02fad9
 		c.Ui.Error(strings.TrimSpace(errInitConfigError))
 		c.showDiagnostics(diags)
 		return 1
