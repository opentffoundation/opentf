// Copyright (c) The OpenTofu Authors
// SPDX-License-Identifier: MPL-2.0
// Copyright (c) 2023 HashiCorp, Inc.
// SPDX-License-Identifier: MPL-2.0

package tofu

import (
	"bytes"
	"fmt"
	"log"
	"sort"
	"strings"
	"time"

	"github.com/hashicorp/hcl/v2"

	"github.com/zclconf/go-cty/cty"

	"github.com/opentofu/opentofu/internal/addrs"
	"github.com/opentofu/opentofu/internal/configs"
	"github.com/opentofu/opentofu/internal/instances"
	"github.com/opentofu/opentofu/internal/lang/globalref"
	"github.com/opentofu/opentofu/internal/plans"
	"github.com/opentofu/opentofu/internal/refactoring"
	"github.com/opentofu/opentofu/internal/states"
	"github.com/opentofu/opentofu/internal/tfdiags"
)

// PlanOpts are the various options that affect the details of how OpenTofu
// will build a plan.
type PlanOpts struct {
	// Mode defines what variety of plan the caller wishes to create.
	// Refer to the documentation of the plans.Mode type and its values
	// for more information.
	Mode plans.Mode

	// SkipRefresh specifies to trust that the current values for managed
	// resource instances in the prior state are accurate and to therefore
	// disable the usual step of fetching updated values for each resource
	// instance using its corresponding provider.
	SkipRefresh bool

	// PreDestroyRefresh indicated that this is being passed to a plan used to
	// refresh the state immediately before a destroy plan.
	// FIXME: This is a temporary fix to allow the pre-destroy refresh to
	// succeed. The refreshing operation during destroy must be a special case,
	// which can allow for missing instances in the state, and avoid blocking
	// on failing condition tests. The destroy plan itself should be
	// responsible for this special case of refreshing, and the separate
	// pre-destroy plan removed entirely.
	PreDestroyRefresh bool

	// SetVariables are the raw values for root module variables as provided
	// by the user who is requesting the run, prior to any normalization or
	// substitution of defaults. See the documentation for the InputValue
	// type for more information on how to correctly populate this.
	SetVariables InputValues

	// If Targets has a non-zero length then it activates targeted planning
	// mode, where OpenTofu will take actions only for resource instances
	// mentioned in this set and any other objects those resource instances
	// depend on.
	//
	// Targeted planning mode is intended for exceptional use only,
	// and so populating this field will cause OpenTofu to generate extra
	// warnings as part of the planning result.
	Targets []addrs.Targetable

	// ForceReplace is a set of resource instance addresses whose corresponding
	// objects should be forced planned for replacement if the provider's
	// plan would otherwise have been to either update the object in-place or
	// to take no action on it at all.
	//
	// A typical use of this argument is to ask OpenTofu to replace an object
	// which the user has determined is somehow degraded (via information from
	// outside of OpenTofu), thereby hopefully replacing it with a
	// fully-functional new object.
	ForceReplace []addrs.AbsResourceInstance

	// ExternalReferences allows the external caller to pass in references to
	// nodes that should not be pruned even if they are not referenced within
	// the actual graph.
	ExternalReferences []*addrs.Reference

	// ImportTargets is a list of target resources to import. These resources
	// will be added to the plan graph.
	ImportTargets []*ImportTarget

	// GenerateConfig tells OpenTofu where to write any generated configuration
	// for any ImportTargets that do not have configuration already.
	//
	// If empty, then no config will be generated.
	GenerateConfigPath string
}

// Plan generates an execution plan by comparing the given configuration
// with the given previous run state.
//
// The given planning options allow control of various other details of the
// planning process that are not represented directly in the configuration.
// You can use tofu.DefaultPlanOpts to generate a normal plan with no
// special options.
//
// If the returned diagnostics contains no errors then the returned plan is
// applyable, although OpenTofu cannot guarantee that applying it will fully
// succeed. If the returned diagnostics contains errors but this method
// still returns a non-nil Plan then the plan describes the subset of actions
// planned so far, which is not safe to apply but could potentially be used
// by the UI layer to give extra context to support understanding of the
// returned error messages.
func (c *Context) Plan(config *configs.Config, prevRunState *states.State, opts *PlanOpts) (*plans.Plan, tfdiags.Diagnostics) {
	defer c.acquireRun("plan")()
	var diags tfdiags.Diagnostics

	// Save the downstream functions from needing to deal with these broken situations.
	// No real callers should rely on these, but we have a bunch of old and
	// sloppy tests that don't always populate arguments properly.
	if config == nil {
		config = configs.NewEmptyConfig()
	}
	if prevRunState == nil {
		prevRunState = states.NewState()
	}
	if opts == nil {
		opts = &PlanOpts{
			Mode: plans.NormalMode,
		}
	}

	moreDiags := c.checkConfigDependencies(config)
	diags = diags.Append(moreDiags)
	// If required dependencies are not available then we'll bail early since
	// otherwise we're likely to just see a bunch of other errors related to
	// incompatibilities, which could be overwhelming for the user.
	if diags.HasErrors() {
		return nil, diags
	}

	switch opts.Mode {
	case plans.NormalMode, plans.DestroyMode:
		// OK
	case plans.RefreshOnlyMode:
		if opts.SkipRefresh {
			// The CLI layer (and other similar callers) should prevent this
			// combination of options.
			diags = diags.Append(tfdiags.Sourceless(
				tfdiags.Error,
				"Incompatible plan options",
				"Cannot skip refreshing in refresh-only mode. This is a bug in OpenTofu.",
			))
			return nil, diags
		}
	default:
		// The CLI layer (and other similar callers) should not try to
		// create a context for a mode that OpenTofu Core doesn't support.
		diags = diags.Append(tfdiags.Sourceless(
			tfdiags.Error,
			"Unsupported plan mode",
			fmt.Sprintf("OpenTofu Core doesn't know how to handle plan mode %s. This is a bug in OpenTofu.", opts.Mode),
		))
		return nil, diags
	}
	if len(opts.ForceReplace) > 0 && opts.Mode != plans.NormalMode {
		// The other modes don't generate no-op or update actions that we might
		// upgrade to be "replace", so doesn't make sense to combine those.
		diags = diags.Append(tfdiags.Sourceless(
			tfdiags.Error,
			"Unsupported plan mode",
			"Forcing resource instance replacement (with -replace=...) is allowed only in normal planning mode.",
		))
		return nil, diags
	}

	// By the time we get here, we should have values defined for all of
	// the root module variables, even if some of them are "unknown". It's the
	// caller's responsibility to have already handled the decoding of these
	// from the various ways the CLI allows them to be set and to produce
	// user-friendly error messages if they are not all present, and so
	// the error message from checkInputVariables should never be seen and
	// includes language asking the user to report a bug.
	varDiags := checkInputVariables(config.Module.Variables, opts.SetVariables)
	diags = diags.Append(varDiags)

	if len(opts.Targets) > 0 {
		diags = diags.Append(tfdiags.Sourceless(
			tfdiags.Warning,
			"Resource targeting is in effect",
			`You are creating a plan with the -target option, which means that the result of this plan may not represent all of the changes requested by the current configuration.

The -target option is not for routine use, and is provided only for exceptional situations such as recovering from errors or mistakes, or when OpenTofu specifically suggests to use it as part of an error message.`,
		))
	}

	var plan *plans.Plan
	var planDiags tfdiags.Diagnostics
	switch opts.Mode {
	case plans.NormalMode:
		plan, planDiags = c.plan(config, prevRunState, opts)
	case plans.DestroyMode:
		plan, planDiags = c.destroyPlan(config, prevRunState, opts)
	case plans.RefreshOnlyMode:
		plan, planDiags = c.refreshOnlyPlan(config, prevRunState, opts)
	default:
		panic(fmt.Sprintf("unsupported plan mode %s", opts.Mode))
	}
	diags = diags.Append(planDiags)
	// NOTE: We're intentionally not returning early when diags.HasErrors
	// here because we'll still populate other metadata below on a best-effort
	// basis to try to give the UI some extra context to return alongside the
	// error messages.

	// convert the variables into the format expected for the plan
	varVals := make(map[string]plans.DynamicValue, len(opts.SetVariables))
	for k, iv := range opts.SetVariables {
		if iv.Value == cty.NilVal {
			continue // We only record values that the caller actually set
		}

		// We use cty.DynamicPseudoType here so that we'll save both the
		// value _and_ its dynamic type in the plan, so we can recover
		// exactly the same value later.
		dv, err := plans.NewDynamicValue(iv.Value, cty.DynamicPseudoType)
		if err != nil {
			diags = diags.Append(tfdiags.Sourceless(
				tfdiags.Error,
				"Failed to prepare variable value for plan",
				fmt.Sprintf("The value for variable %q could not be serialized to store in the plan: %s.", k, err),
			))
			continue
		}
		varVals[k] = dv
	}

	// insert the run-specific data from the context into the plan; variables,
	// targets and provider SHAs.
	if plan != nil {
		plan.VariableValues = varVals
		plan.TargetAddrs = opts.Targets
	} else if !diags.HasErrors() {
		panic("nil plan but no errors")
	}

	if plan != nil {
		relevantAttrs, rDiags := c.relevantResourceAttrsForPlan(config, plan)
		diags = diags.Append(rDiags)
		plan.RelevantAttributes = relevantAttrs
	}

	if diags.HasErrors() {
		// We can't proceed further with an invalid plan, because an invalid
		// plan isn't applyable by definition.
		if plan != nil {
			// We'll explicitly mark our plan as errored so that it can't
			// be accidentally applied even though it's incomplete.
			plan.Errored = true
		}
		return plan, diags
	}

	diags = diags.Append(c.checkApplyGraph(plan, config))

	return plan, diags
}

// checkApplyGraph builds the apply graph out of the current plan to
// check for any errors that may arise once the planned changes are added to
// the graph. This allows tofu to report errors (mostly cycles) during
// plan that would otherwise only crop up during apply
func (c *Context) checkApplyGraph(plan *plans.Plan, config *configs.Config) tfdiags.Diagnostics {
	if plan.Changes.Empty() {
		log.Println("[DEBUG] no planned changes, skipping apply graph check")
		return nil
	}
	log.Println("[DEBUG] building apply graph to check for errors")
	_, _, diags := c.applyGraph(plan, config, true)
	return diags
}

var DefaultPlanOpts = &PlanOpts{
	Mode: plans.NormalMode,
}

// SimplePlanOpts is a constructor to help with creating "simple" values of
// PlanOpts which only specify a mode and input variables.
//
// This helper function is primarily intended for use in straightforward
// tests that don't need any of the more "esoteric" planning options. For
// handling real user requests to run OpenTofu, it'd probably be better
// to construct a *PlanOpts value directly and provide a way for the user
// to set values for all of its fields.
//
// The "mode" and "setVariables" arguments become the values of the "Mode"
// and "SetVariables" fields in the result. Refer to the PlanOpts type
// documentation to learn about the meanings of those fields.
func SimplePlanOpts(mode plans.Mode, setVariables InputValues) *PlanOpts {
	return &PlanOpts{
		Mode:         mode,
		SetVariables: setVariables,
	}
}

func (c *Context) plan(config *configs.Config, prevRunState *states.State, opts *PlanOpts) (*plans.Plan, tfdiags.Diagnostics) {
	var diags tfdiags.Diagnostics

	if opts.Mode != plans.NormalMode {
		panic(fmt.Sprintf("called Context.plan with %s", opts.Mode))
	}

	opts.ImportTargets = c.findImportTargets(config, prevRunState)
	importTargetDiags := c.validateImportTargets(config, opts.ImportTargets)
	diags = diags.Append(importTargetDiags)
	plan, walkDiags := c.planWalk(config, prevRunState, opts)
	diags = diags.Append(walkDiags)

	return plan, diags
}

func (c *Context) refreshOnlyPlan(config *configs.Config, prevRunState *states.State, opts *PlanOpts) (*plans.Plan, tfdiags.Diagnostics) {
	var diags tfdiags.Diagnostics

	if opts.Mode != plans.RefreshOnlyMode {
		panic(fmt.Sprintf("called Context.refreshOnlyPlan with %s", opts.Mode))
	}

	plan, walkDiags := c.planWalk(config, prevRunState, opts)
	diags = diags.Append(walkDiags)
	if diags.HasErrors() {
		// Non-nil plan along with errors indicates a non-applyable partial
		// plan that's only suitable to be shown to the user as extra context
		// to help understand the errors.
		return plan, diags
	}

	// If the graph builder and graph nodes correctly obeyed our directive
	// to refresh only, the set of resource changes should always be empty.
	// We'll safety-check that here so we can return a clear message about it,
	// rather than probably just generating confusing output at the UI layer.
	if len(plan.Changes.Resources) != 0 {
		// Some extra context in the logs in case the user reports this message
		// as a bug, as a starting point for debugging.
		for _, rc := range plan.Changes.Resources {
			if depKey := rc.DeposedKey; depKey == states.NotDeposed {
				log.Printf("[DEBUG] Refresh-only plan includes %s change for %s", rc.Action, rc.Addr)
			} else {
				log.Printf("[DEBUG] Refresh-only plan includes %s change for %s deposed object %s", rc.Action, rc.Addr, depKey)
			}
		}
		diags = diags.Append(tfdiags.Sourceless(
			tfdiags.Error,
			"Invalid refresh-only plan",
			"OpenTofu generated planned resource changes in a refresh-only plan. This is a bug in OpenTofu.",
		))
	}

	// We don't populate RelevantResources for a refresh-only plan, because
	// they never have any planned actions and so no resource can ever be
	// "relevant" per the intended meaning of that field.

	return plan, diags
}

func (c *Context) destroyPlan(config *configs.Config, prevRunState *states.State, opts *PlanOpts) (*plans.Plan, tfdiags.Diagnostics) {
	var diags tfdiags.Diagnostics

	if opts.Mode != plans.DestroyMode {
		panic(fmt.Sprintf("called Context.destroyPlan with %s", opts.Mode))
	}

	priorState := prevRunState

	// A destroy plan starts by running Refresh to read any pending data
	// sources, and remove missing managed resources. This is required because
	// a "destroy plan" is only creating delete changes, and is essentially a
	// local operation.
	//
	// NOTE: if skipRefresh _is_ set then we'll rely on the destroy-plan walk
	// below to upgrade the prevRunState and priorState both to the latest
	// resource type schemas, so NodePlanDestroyableResourceInstance.Execute
	// must coordinate with this by taking that action only when c.skipRefresh
	// _is_ set. This coupling between the two is unfortunate but necessary
	// to work within our current structure.
	if !opts.SkipRefresh && !prevRunState.Empty() {
		log.Printf("[TRACE] Context.destroyPlan: calling Context.plan to get the effect of refreshing the prior state")
		refreshOpts := *opts
		refreshOpts.Mode = plans.NormalMode
		refreshOpts.PreDestroyRefresh = true

		// FIXME: A normal plan is required here to refresh the state, because
		// the state and configuration may not match during a destroy, and a
		// normal refresh plan can fail with evaluation errors. In the future
		// the destroy plan should take care of refreshing instances itself,
		// where the special cases of evaluation and skipping condition checks
		// can be done.
		refreshPlan, refreshDiags := c.plan(config, prevRunState, &refreshOpts)
		if refreshDiags.HasErrors() {
			// NOTE: Normally we'd append diagnostics regardless of whether
			// there are errors, just in case there are warnings we'd want to
			// preserve, but we're intentionally _not_ doing that here because
			// if the first plan succeeded then we'll be running another plan
			// in DestroyMode below, and we don't want to double-up any
			// warnings that both plan walks would generate.
			// (This does mean we won't show any warnings that would've been
			// unique to only this walk, but we're assuming here that if the
			// warnings aren't also applicable to a destroy plan then we'd
			// rather not show them here, because this non-destroy plan for
			// refreshing is largely an implementation detail.)
			diags = diags.Append(refreshDiags)
			return nil, diags
		}

		// We'll use the refreshed state -- which is the  "prior state" from
		// the perspective of this "destroy plan" -- as the starting state
		// for our destroy-plan walk, so it can take into account if we
		// detected during refreshing that anything was already deleted outside OpenTofu.
		priorState = refreshPlan.PriorState.DeepCopy()

		// The refresh plan may have upgraded state for some resources, make
		// sure we store the new version.
		prevRunState = refreshPlan.PrevRunState.DeepCopy()
		log.Printf("[TRACE] Context.destroyPlan: now _really_ creating a destroy plan")
	}

	destroyPlan, walkDiags := c.planWalk(config, priorState, opts)
	diags = diags.Append(walkDiags)
	if walkDiags.HasErrors() {
		// Non-nil plan along with errors indicates a non-applyable partial
		// plan that's only suitable to be shown to the user as extra context
		// to help understand the errors.
		return destroyPlan, diags
	}

	if !opts.SkipRefresh {
		// If we didn't skip refreshing then we want the previous run state to
		// be the one we originally fed into the c.refreshOnlyPlan call above,
		// not the refreshed version we used for the destroy planWalk.
		destroyPlan.PrevRunState = prevRunState
	}

	relevantAttrs, rDiags := c.relevantResourceAttrsForPlan(config, destroyPlan)
	diags = diags.Append(rDiags)

	destroyPlan.RelevantAttributes = relevantAttrs
	return destroyPlan, diags
}

func (c *Context) prePlanFindAndApplyMoves(config *configs.Config, prevRunState *states.State, targets []addrs.Targetable) ([]refactoring.MoveStatement, refactoring.MoveResults) {
	explicitMoveStmts := refactoring.FindMoveStatements(config)
	implicitMoveStmts := refactoring.ImpliedMoveStatements(config, prevRunState, explicitMoveStmts)
	var moveStmts []refactoring.MoveStatement
	if stmtsLen := len(explicitMoveStmts) + len(implicitMoveStmts); stmtsLen > 0 {
		moveStmts = make([]refactoring.MoveStatement, 0, stmtsLen)
		moveStmts = append(moveStmts, explicitMoveStmts...)
		moveStmts = append(moveStmts, implicitMoveStmts...)
	}
	moveResults := refactoring.ApplyMoves(moveStmts, prevRunState)
	return moveStmts, moveResults
}

func (c *Context) prePlanVerifyTargetedMoves(moveResults refactoring.MoveResults, targets []addrs.Targetable) tfdiags.Diagnostics {
	if len(targets) < 1 {
		return nil // the following only matters when targeting
	}

	var diags tfdiags.Diagnostics

	var excluded []addrs.AbsResourceInstance
	for _, result := range moveResults.Changes.Values() {
		fromMatchesTarget := false
		toMatchesTarget := false
		for _, targetAddr := range targets {
			if targetAddr.TargetContains(result.From) {
				fromMatchesTarget = true
			}
			if targetAddr.TargetContains(result.To) {
				toMatchesTarget = true
			}
		}
		if !fromMatchesTarget {
			excluded = append(excluded, result.From)
		}
		if !toMatchesTarget {
			excluded = append(excluded, result.To)
		}
	}
	if len(excluded) > 0 {
		sort.Slice(excluded, func(i, j int) bool {
			return excluded[i].Less(excluded[j])
		})

		var listBuf strings.Builder
		var prevResourceAddr addrs.AbsResource
		for _, instAddr := range excluded {
			// Targeting generally ends up selecting whole resources rather
			// than individual instances, because we don't factor in
			// individual instances until DynamicExpand, so we're going to
			// always show whole resource addresses here, excluding any
			// instance keys. (This also neatly avoids dealing with the
			// different quoting styles required for string instance keys
			// on different shells, which is handy.)
			//
			// To avoid showing duplicates when we have multiple instances
			// of the same resource, we'll remember the most recent
			// resource we rendered in prevResource, which is sufficient
			// because we sorted the list of instance addresses above, and
			// our sort order always groups together instances of the same
			// resource.
			resourceAddr := instAddr.ContainingResource()
			if resourceAddr.Equal(prevResourceAddr) {
				continue
			}
			fmt.Fprintf(&listBuf, "\n  -target=%q", resourceAddr.String())
			prevResourceAddr = resourceAddr
		}
		diags = diags.Append(tfdiags.Sourceless(
			tfdiags.Error,
			"Moved resource instances excluded by targeting",
			fmt.Sprintf(
				"Resource instances in your current state have moved to new addresses in the latest configuration. OpenTofu must include those resource instances while planning in order to ensure a correct result, but your -target=... options do not fully cover all of those resource instances.\n\nTo create a valid plan, either remove your -target=... options altogether or add the following additional target options:%s\n\nNote that adding these options may include further additional resource instances in your plan, in order to respect object dependencies.",
				listBuf.String(),
			),
		))
	}

	return diags
}

func (c *Context) postPlanValidateMoves(config *configs.Config, stmts []refactoring.MoveStatement, allInsts instances.Set) tfdiags.Diagnostics {
	return refactoring.ValidateMoves(stmts, config, allInsts)
}

// All import target addresses with a key must already exist in config.
// When we are able to generate config for expanded resources, this rule can be
// relaxed.
func (c *Context) postPlanValidateImports(importResolver *ImportResolver, allInst instances.Set) tfdiags.Diagnostics {
	var diags tfdiags.Diagnostics
<<<<<<< HEAD
	for _, importTarget := range resolvedImports.imports {
		if !allInst.HasResourceInstance(importTarget.Addr) {
			diags = diags.Append(importResourceWithoutConfigDiags(importTarget.Addr, nil))
=======
	for resolvedImport := range importResolver.imports {
		// We only care about import target addresses that have a key.
		// If the address does not have a key, we don't need it to be in config
		// because are able to generate config.
		address, addrParseDiags := addrs.ParseAbsResourceInstanceStr(resolvedImport.AddrStr)
		if addrParseDiags.HasErrors() {
			return addrParseDiags
		}

		if !allInst.HasResourceInstance(address) {
			diags = diags.Append(importResourceWithoutConfigDiags(address, nil))
>>>>>>> ee724001
		}
	}
	return diags
}

// findImportTargets builds a list of import targets by taking the import blocks
// in the config and filtering out any that target a resource already in state.
func (c *Context) findImportTargets(config *configs.Config, priorState *states.State) []*ImportTarget {
	var importTargets []*ImportTarget
	for _, ic := range config.Module.Import {
		importTargets = append(importTargets, &ImportTarget{
			Config: ic,
		})
	}
	return importTargets
}

func (c *Context) validateImportTargets(config *configs.Config, importTargets []*ImportTarget) (diags tfdiags.Diagnostics) {
	for _, imp := range importTargets {
		staticAddress := imp.StaticAddr()
		descendantConfig := config.Descendent(staticAddress.Module)
		if descendantConfig == nil {
			diags = diags.Append(&hcl.Diagnostic{
				Severity: hcl.DiagError,
				Summary:  "Cannot import to non-existent resource address",
				Detail:   fmt.Sprintf("Importing to resource address '%s' is not possible, because that address does not exist in configuration. Please ensure that the resource key is correct, or remove this import block.", staticAddress),
				Subject:  imp.Config.DeclRange.Ptr(),
			})
			return
		}
	}
	return
}

func (c *Context) planWalk(config *configs.Config, prevRunState *states.State, opts *PlanOpts) (*plans.Plan, tfdiags.Diagnostics) {
	var diags tfdiags.Diagnostics
	log.Printf("[DEBUG] Building and walking plan graph for %s", opts.Mode)

	prevRunState = prevRunState.DeepCopy() // don't modify the caller's object when we process the moves
	moveStmts, moveResults := c.prePlanFindAndApplyMoves(config, prevRunState, opts.Targets)

	// If resource targeting is in effect then it might conflict with the
	// move result.
	diags = diags.Append(c.prePlanVerifyTargetedMoves(moveResults, opts.Targets))
	if diags.HasErrors() {
		// We'll return early here, because if we have any moved resource
		// instances excluded by targeting then planning is likely to encounter
		// strange problems that may lead to confusing error messages.
		return nil, diags
	}

	graph, walkOp, moreDiags := c.planGraph(config, prevRunState, opts)
	diags = diags.Append(moreDiags)
	if diags.HasErrors() {
		return nil, diags
	}

	timestamp := time.Now().UTC()

	// If we get here then we should definitely have a non-nil "graph", which
	// we can now walk.
	changes := plans.NewChanges()
	walker, walkDiags := c.walk(graph, walkOp, &graphWalkOpts{
		Config:            config,
		InputState:        prevRunState,
		Changes:           changes,
		MoveResults:       moveResults,
		PlanTimeTimestamp: timestamp,
	})
	diags = diags.Append(walker.NonFatalDiagnostics)
	diags = diags.Append(walkDiags)

	allInsts := walker.InstanceExpander.AllInstances()

	importValidateDiags := c.postPlanValidateImports(walker.ImportResolver, allInsts)
	if importValidateDiags.HasErrors() {
		return nil, importValidateDiags
	}

	moveValidateDiags := c.postPlanValidateMoves(config, moveStmts, allInsts)
	if moveValidateDiags.HasErrors() {
		// If any of the move statements are invalid then those errors take
		// precedence over any other errors because an incomplete move graph
		// is quite likely to be the _cause_ of various errors. This oddity
		// comes from the fact that we need to apply the moves before we
		// actually validate them, because validation depends on the result
		// of first trying to plan.
		return nil, moveValidateDiags
	}
	diags = diags.Append(moveValidateDiags) // might just contain warnings

	if moveResults.Blocked.Len() > 0 && !diags.HasErrors() {
		// If we had blocked moves and we're not going to be returning errors
		// then we'll report the blockers as a warning. We do this only in the
		// absense of errors because invalid move statements might well be
		// the root cause of the blockers, and so better to give an actionable
		// error message than a less-actionable warning.
		diags = diags.Append(blockedMovesWarningDiag(moveResults))
	}

	// If we reach this point with error diagnostics then "changes" is a
	// representation of the subset of changes we were able to plan before
	// we encountered errors, which we'll return as part of a non-nil plan
	// so that e.g. the UI can show what was planned so far in case that extra
	// context helps the user to understand the error messages we're returning.
	prevRunState = walker.PrevRunState.Close()

	// The refreshed state may have data resource objects which were deferred
	// to apply and cannot be serialized.
	walker.RefreshState.RemovePlannedResourceInstanceObjects()
	priorState := walker.RefreshState.Close()

	driftedResources, driftDiags := c.driftedResources(config, prevRunState, priorState, moveResults)
	diags = diags.Append(driftDiags)

	plan := &plans.Plan{
		UIMode:             opts.Mode,
		Changes:            changes,
		DriftedResources:   driftedResources,
		PrevRunState:       prevRunState,
		PriorState:         priorState,
		PlannedState:       walker.State.Close(),
		ExternalReferences: opts.ExternalReferences,
		Checks:             states.NewCheckResults(walker.Checks),
		Timestamp:          timestamp,

		// Other fields get populated by Context.Plan after we return
	}
	return plan, diags
}

func (c *Context) planGraph(config *configs.Config, prevRunState *states.State, opts *PlanOpts) (*Graph, walkOperation, tfdiags.Diagnostics) {
	switch mode := opts.Mode; mode {
	case plans.NormalMode:
		graph, diags := (&PlanGraphBuilder{
			Config:             config,
			State:              prevRunState,
			RootVariableValues: opts.SetVariables,
			Plugins:            c.plugins,
			Targets:            opts.Targets,
			ForceReplace:       opts.ForceReplace,
			skipRefresh:        opts.SkipRefresh,
			preDestroyRefresh:  opts.PreDestroyRefresh,
			Operation:          walkPlan,
			ExternalReferences: opts.ExternalReferences,
			ImportTargets:      opts.ImportTargets,
			GenerateConfigPath: opts.GenerateConfigPath,
		}).Build(addrs.RootModuleInstance)
		return graph, walkPlan, diags
	case plans.RefreshOnlyMode:
		graph, diags := (&PlanGraphBuilder{
			Config:             config,
			State:              prevRunState,
			RootVariableValues: opts.SetVariables,
			Plugins:            c.plugins,
			Targets:            opts.Targets,
			skipRefresh:        opts.SkipRefresh,
			skipPlanChanges:    true, // this activates "refresh only" mode.
			Operation:          walkPlan,
			ExternalReferences: opts.ExternalReferences,
		}).Build(addrs.RootModuleInstance)
		return graph, walkPlan, diags
	case plans.DestroyMode:
		graph, diags := (&PlanGraphBuilder{
			Config:             config,
			State:              prevRunState,
			RootVariableValues: opts.SetVariables,
			Plugins:            c.plugins,
			Targets:            opts.Targets,
			skipRefresh:        opts.SkipRefresh,
			Operation:          walkPlanDestroy,
		}).Build(addrs.RootModuleInstance)
		return graph, walkPlanDestroy, diags
	default:
		// The above should cover all plans.Mode values
		panic(fmt.Sprintf("unsupported plan mode %s", mode))
	}
}

// driftedResources is a best-effort attempt to compare the current and prior
// state. If we cannot decode the prior state for some reason, this should only
// return warnings to help the user correlate any missing resources in the
// report. This is known to happen when targeting a subset of resources,
// because the excluded instances will have been removed from the plan and
// not upgraded.
func (c *Context) driftedResources(config *configs.Config, oldState, newState *states.State, moves refactoring.MoveResults) ([]*plans.ResourceInstanceChangeSrc, tfdiags.Diagnostics) {
	var diags tfdiags.Diagnostics

	if newState.ManagedResourcesEqual(oldState) && moves.Changes.Len() == 0 {
		// Nothing to do, because we only detect and report drift for managed
		// resource instances.
		return nil, diags
	}

	schemas, schemaDiags := c.Schemas(config, newState)
	diags = diags.Append(schemaDiags)
	if diags.HasErrors() {
		return nil, diags
	}

	var drs []*plans.ResourceInstanceChangeSrc

	for _, ms := range oldState.Modules {
		for _, rs := range ms.Resources {
			if rs.Addr.Resource.Mode != addrs.ManagedResourceMode {
				// Drift reporting is only for managed resources
				continue
			}

			provider := rs.ProviderConfig.Provider
			for key, oldIS := range rs.Instances {
				if oldIS.Current == nil {
					// Not interested in instances that only have deposed objects
					continue
				}
				addr := rs.Addr.Instance(key)

				// Previous run address defaults to the current address, but
				// can differ if the resource moved before refreshing
				prevRunAddr := addr
				if move, ok := moves.Changes.GetOk(addr); ok {
					prevRunAddr = move.From
				}

				newIS := newState.ResourceInstance(addr)

				schema, _ := schemas.ResourceTypeConfig(
					provider,
					addr.Resource.Resource.Mode,
					addr.Resource.Resource.Type,
				)
				if schema == nil {
					diags = diags.Append(tfdiags.Sourceless(
						tfdiags.Warning,
						"Missing resource schema from provider",
						fmt.Sprintf("No resource schema found for %s when decoding prior state", addr.Resource.Resource.Type),
					))
					continue
				}
				ty := schema.ImpliedType()

				oldObj, err := oldIS.Current.Decode(ty)
				if err != nil {
					diags = diags.Append(tfdiags.Sourceless(
						tfdiags.Warning,
						"Failed to decode resource from state",
						fmt.Sprintf("Error decoding %q from prior state: %s", addr.String(), err),
					))
					continue
				}

				var newObj *states.ResourceInstanceObject
				if newIS != nil && newIS.Current != nil {
					newObj, err = newIS.Current.Decode(ty)
					if err != nil {
						diags = diags.Append(tfdiags.Sourceless(
							tfdiags.Warning,
							"Failed to decode resource from state",
							fmt.Sprintf("Error decoding %q from prior state: %s", addr.String(), err),
						))
						continue
					}
				}

				var oldVal, newVal cty.Value
				oldVal = oldObj.Value
				if newObj != nil {
					newVal = newObj.Value
				} else {
					newVal = cty.NullVal(ty)
				}

				if oldVal.RawEquals(newVal) && addr.Equal(prevRunAddr) {
					// No drift if the two values are semantically equivalent
					// and no move has happened
					continue
				}

				// We can detect three types of changes after refreshing state,
				// only two of which are easily understood as "drift":
				//
				// - Resources which were deleted outside OpenTofu;
				// - Resources where the object value has changed outside OpenTofu;
				// - Resources which have been moved without other changes.
				//
				// All of these are returned as drift, to allow refresh-only plans
				// to present a full set of changes which will be applied.
				var action plans.Action
				switch {
				case newVal.IsNull():
					action = plans.Delete
				case !oldVal.RawEquals(newVal):
					action = plans.Update
				default:
					action = plans.NoOp
				}

				change := &plans.ResourceInstanceChange{
					Addr:         addr,
					PrevRunAddr:  prevRunAddr,
					ProviderAddr: rs.ProviderConfig,
					Change: plans.Change{
						Action: action,
						Before: oldVal,
						After:  newVal,
					},
				}

				changeSrc, err := change.Encode(ty)
				if err != nil {
					diags = diags.Append(err)
					return nil, diags
				}

				drs = append(drs, changeSrc)
			}
		}
	}

	return drs, diags
}

// PlanGraphForUI is a last vestage of graphs in the public interface of Context
// (as opposed to graphs as an implementation detail) intended only for use
// by the "tofu graph" command when asked to render a plan-time graph.
//
// The result of this is intended only for rendering to the user as a dot
// graph, and so may change in future in order to make the result more useful
// in that context, even if drifts away from the physical graph that OpenTofu
// Core currently uses as an implementation detail of planning.
func (c *Context) PlanGraphForUI(config *configs.Config, prevRunState *states.State, mode plans.Mode) (*Graph, tfdiags.Diagnostics) {
	// For now though, this really is just the internal graph, confusing
	// implementation details and all.

	var diags tfdiags.Diagnostics

	opts := &PlanOpts{Mode: mode}

	graph, _, moreDiags := c.planGraph(config, prevRunState, opts)
	diags = diags.Append(moreDiags)
	return graph, diags
}

func blockedMovesWarningDiag(results refactoring.MoveResults) tfdiags.Diagnostic {
	if results.Blocked.Len() < 1 {
		// Caller should check first
		panic("request to render blocked moves warning without any blocked moves")
	}

	var itemsBuf bytes.Buffer
	for _, blocked := range results.Blocked.Values() {
		fmt.Fprintf(&itemsBuf, "\n  - %s could not move to %s", blocked.Actual, blocked.Wanted)
	}

	return tfdiags.Sourceless(
		tfdiags.Warning,
		"Unresolved resource instance address changes",
		fmt.Sprintf(
			"OpenTofu tried to adjust resource instance addresses in the prior state based on change information recorded in the configuration, but some adjustments did not succeed due to existing objects already at the intended addresses:%s\n\nOpenTofu has planned to destroy these objects. If OpenTofu's proposed changes aren't appropriate, you must first resolve the conflicts using the \"tofu state\" subcommands and then create a new plan.",
			itemsBuf.String(),
		),
	)
}

// referenceAnalyzer returns a globalref.Analyzer object to help with
// global analysis of references within the configuration that's attached
// to the receiving context.
func (c *Context) referenceAnalyzer(config *configs.Config, state *states.State) (*globalref.Analyzer, tfdiags.Diagnostics) {
	schemas, diags := c.Schemas(config, state)
	if diags.HasErrors() {
		return nil, diags
	}
	return globalref.NewAnalyzer(config, schemas.Providers), diags
}

// relevantResourcesForPlan implements the heuristic we use to populate the
// RelevantResources field of returned plans.
func (c *Context) relevantResourceAttrsForPlan(config *configs.Config, plan *plans.Plan) ([]globalref.ResourceAttr, tfdiags.Diagnostics) {
	azr, diags := c.referenceAnalyzer(config, plan.PriorState)
	if diags.HasErrors() {
		return nil, diags
	}

	var refs []globalref.Reference
	for _, change := range plan.Changes.Resources {
		if change.Action == plans.NoOp {
			continue
		}

		moreRefs := azr.ReferencesFromResourceInstance(change.Addr)
		refs = append(refs, moreRefs...)
	}

	for _, change := range plan.Changes.Outputs {
		if change.Action == plans.NoOp {
			continue
		}

		moreRefs := azr.ReferencesFromOutputValue(change.Addr)
		refs = append(refs, moreRefs...)
	}

	var contributors []globalref.ResourceAttr

	for _, ref := range azr.ContributingResourceReferences(refs...) {
		if res, ok := ref.ResourceAttr(); ok {
			contributors = append(contributors, res)
		}
	}

	return contributors, diags
}<|MERGE_RESOLUTION|>--- conflicted
+++ resolved
@@ -534,23 +534,9 @@
 // relaxed.
 func (c *Context) postPlanValidateImports(importResolver *ImportResolver, allInst instances.Set) tfdiags.Diagnostics {
 	var diags tfdiags.Diagnostics
-<<<<<<< HEAD
-	for _, importTarget := range resolvedImports.imports {
+	for _, importTarget := range importResolver.GetAllImports() {
 		if !allInst.HasResourceInstance(importTarget.Addr) {
 			diags = diags.Append(importResourceWithoutConfigDiags(importTarget.Addr, nil))
-=======
-	for resolvedImport := range importResolver.imports {
-		// We only care about import target addresses that have a key.
-		// If the address does not have a key, we don't need it to be in config
-		// because are able to generate config.
-		address, addrParseDiags := addrs.ParseAbsResourceInstanceStr(resolvedImport.AddrStr)
-		if addrParseDiags.HasErrors() {
-			return addrParseDiags
-		}
-
-		if !allInst.HasResourceInstance(address) {
-			diags = diags.Append(importResourceWithoutConfigDiags(address, nil))
->>>>>>> ee724001
 		}
 	}
 	return diags
