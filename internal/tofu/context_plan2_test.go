// Copyright (c) The OpenTofu Authors
// SPDX-License-Identifier: MPL-2.0
// Copyright (c) 2023 HashiCorp, Inc.
// SPDX-License-Identifier: MPL-2.0

package tofu

import (
	"bytes"
	"errors"
	"fmt"
	"strconv"
	"strings"
	"sync"
	"testing"

	"github.com/davecgh/go-spew/spew"
	"github.com/google/go-cmp/cmp"
	"github.com/zclconf/go-cty/cty"

	// "github.com/hashicorp/hcl/v2"
	"github.com/opentofu/opentofu/internal/addrs"
	"github.com/opentofu/opentofu/internal/checks"

	// "github.com/opentofu/opentofu/internal/configs"
	"github.com/opentofu/opentofu/internal/configs/configschema"
	"github.com/opentofu/opentofu/internal/lang/marks"
	"github.com/opentofu/opentofu/internal/plans"
	"github.com/opentofu/opentofu/internal/providers"
	"github.com/opentofu/opentofu/internal/states"
	"github.com/opentofu/opentofu/internal/tfdiags"
)

func TestContext2Plan_removedDuringRefresh(t *testing.T) {
	// This tests the situation where an object tracked in the previous run
	// state has been deleted outside OpenTofu, which we should detect
	// during the refresh step and thus ultimately produce a plan to recreate
	// the object, since it's still present in the configuration.
	m := testModuleInline(t, map[string]string{
		"main.tf": `
resource "test_object" "a" {
}
`,
	})

	p := simpleMockProvider()
	p.GetProviderSchemaResponse = &providers.GetProviderSchemaResponse{
		Provider: providers.Schema{Block: simpleTestSchema()},
		ResourceTypes: map[string]providers.Schema{
			"test_object": {
				Block: &configschema.Block{
					Attributes: map[string]*configschema.Attribute{
						"arg": {Type: cty.String, Optional: true},
					},
				},
			},
		},
	}
	p.ReadResourceFn = func(req providers.ReadResourceRequest) (resp providers.ReadResourceResponse) {
		resp.NewState = cty.NullVal(req.PriorState.Type())
		return resp
	}
	p.UpgradeResourceStateFn = func(req providers.UpgradeResourceStateRequest) (resp providers.UpgradeResourceStateResponse) {
		// We should've been given the prior state JSON as our input to upgrade.
		if !bytes.Contains(req.RawStateJSON, []byte("previous_run")) {
			t.Fatalf("UpgradeResourceState request doesn't contain the previous run object\n%s", req.RawStateJSON)
		}

		// We'll put something different in "arg" as part of upgrading, just
		// so that we can verify below that PrevRunState contains the upgraded
		// (but NOT refreshed) version of the object.
		resp.UpgradedState = cty.ObjectVal(map[string]cty.Value{
			"arg": cty.StringVal("upgraded"),
		})
		return resp
	}

	addr := mustResourceInstanceAddr("test_object.a")
	state := states.BuildState(func(s *states.SyncState) {
		s.SetResourceInstanceCurrent(addr, &states.ResourceInstanceObjectSrc{
			AttrsJSON: []byte(`{"arg":"previous_run"}`),
			Status:    states.ObjectTainted,
		}, mustProviderConfig(`provider["registry.opentofu.org/hashicorp/test"]`))
	})

	ctx := testContext2(t, &ContextOpts{
		Providers: map[addrs.Provider]providers.Factory{
			addrs.NewDefaultProvider("test"): testProviderFuncFixed(p),
		},
	})

	plan, diags := ctx.Plan(m, state, DefaultPlanOpts)
	assertNoErrors(t, diags)

	if !p.UpgradeResourceStateCalled {
		t.Errorf("Provider's UpgradeResourceState wasn't called; should've been")
	}
	if !p.ReadResourceCalled {
		t.Errorf("Provider's ReadResource wasn't called; should've been")
	}

	// The object should be absent from the plan's prior state, because that
	// records the result of refreshing.
	if got := plan.PriorState.ResourceInstance(addr); got != nil {
		t.Errorf(
			"instance %s is in the prior state after planning; should've been removed\n%s",
			addr, spew.Sdump(got),
		)
	}

	// However, the object should still be in the PrevRunState, because
	// that reflects what we believed to exist before refreshing.
	if got := plan.PrevRunState.ResourceInstance(addr); got == nil {
		t.Errorf(
			"instance %s is missing from the previous run state after planning; should've been preserved",
			addr,
		)
	} else {
		if !bytes.Contains(got.Current.AttrsJSON, []byte("upgraded")) {
			t.Fatalf("previous run state has non-upgraded object\n%s", got.Current.AttrsJSON)
		}
	}

	// This situation should result in a drifted resource change.
	var drifted *plans.ResourceInstanceChangeSrc
	for _, dr := range plan.DriftedResources {
		if dr.Addr.Equal(addr) {
			drifted = dr
			break
		}
	}

	if drifted == nil {
		t.Errorf("instance %s is missing from the drifted resource changes", addr)
	} else {
		if got, want := drifted.Action, plans.Delete; got != want {
			t.Errorf("unexpected instance %s drifted resource change action. got: %s, want: %s", addr, got, want)
		}
	}

	// Because the configuration still mentions test_object.a, we should've
	// planned to recreate it in order to fix the drift.
	for _, c := range plan.Changes.Resources {
		if c.Action != plans.Create {
			t.Fatalf("expected Create action for missing %s, got %s", c.Addr, c.Action)
		}
	}
}

func TestContext2Plan_noChangeDataSourceSensitiveNestedSet(t *testing.T) {
	m := testModuleInline(t, map[string]string{
		"main.tf": `
variable "bar" {
  sensitive = true
  default   = "baz"
}

data "test_data_source" "foo" {
  foo {
    bar = var.bar
  }
}
`,
	})

	p := new(MockProvider)
	p.GetProviderSchemaResponse = getProviderSchemaResponseFromProviderSchema(&ProviderSchema{
		DataSources: map[string]*configschema.Block{
			"test_data_source": {
				Attributes: map[string]*configschema.Attribute{
					"id": {
						Type:     cty.String,
						Computed: true,
					},
				},
				BlockTypes: map[string]*configschema.NestedBlock{
					"foo": {
						Block: configschema.Block{
							Attributes: map[string]*configschema.Attribute{
								"bar": {Type: cty.String, Optional: true},
							},
						},
						Nesting: configschema.NestingSet,
					},
				},
			},
		},
	})

	p.ReadDataSourceResponse = &providers.ReadDataSourceResponse{
		State: cty.ObjectVal(map[string]cty.Value{
			"id":  cty.StringVal("data_id"),
			"foo": cty.SetVal([]cty.Value{cty.ObjectVal(map[string]cty.Value{"bar": cty.StringVal("baz")})}),
		}),
	}

	state := states.NewState()
	root := state.EnsureModule(addrs.RootModuleInstance)
	root.SetResourceInstanceCurrent(
		mustResourceInstanceAddr("data.test_data_source.foo").Resource,
		&states.ResourceInstanceObjectSrc{
			Status:    states.ObjectReady,
			AttrsJSON: []byte(`{"id":"data_id", "foo":[{"bar":"baz"}]}`),
			AttrSensitivePaths: []cty.PathValueMarks{
				{
					Path:  cty.GetAttrPath("foo"),
					Marks: cty.NewValueMarks(marks.Sensitive),
				},
			},
		},
		mustProviderConfig(`provider["registry.opentofu.org/hashicorp/test"]`),
	)

	ctx := testContext2(t, &ContextOpts{
		Providers: map[addrs.Provider]providers.Factory{
			addrs.NewDefaultProvider("test"): testProviderFuncFixed(p),
		},
	})

	plan, diags := ctx.Plan(m, state, SimplePlanOpts(plans.NormalMode, testInputValuesUnset(m.Module.Variables)))
	assertNoErrors(t, diags)

	for _, res := range plan.Changes.Resources {
		if res.Action != plans.NoOp {
			t.Fatalf("expected NoOp, got: %q %s", res.Addr, res.Action)
		}
	}
}

func TestContext2Plan_orphanDataInstance(t *testing.T) {
	// ensure the planned replacement of the data source is evaluated properly
	m := testModuleInline(t, map[string]string{
		"main.tf": `
data "test_object" "a" {
  for_each = { new = "ok" }
}

output "out" {
  value = [ for k, _ in data.test_object.a: k ]
}
`,
	})

	p := simpleMockProvider()
	p.ReadDataSourceFn = func(req providers.ReadDataSourceRequest) (resp providers.ReadDataSourceResponse) {
		resp.State = req.Config
		return resp
	}

	state := states.BuildState(func(s *states.SyncState) {
		s.SetResourceInstanceCurrent(mustResourceInstanceAddr(`data.test_object.a["old"]`), &states.ResourceInstanceObjectSrc{
			AttrsJSON: []byte(`{"test_string":"foo"}`),
			Status:    states.ObjectReady,
		}, mustProviderConfig(`provider["registry.opentofu.org/hashicorp/test"]`))
	})

	ctx := testContext2(t, &ContextOpts{
		Providers: map[addrs.Provider]providers.Factory{
			addrs.NewDefaultProvider("test"): testProviderFuncFixed(p),
		},
	})

	plan, diags := ctx.Plan(m, state, DefaultPlanOpts)
	assertNoErrors(t, diags)

	change, err := plan.Changes.Outputs[0].Decode()
	if err != nil {
		t.Fatal(err)
	}

	expected := cty.TupleVal([]cty.Value{cty.StringVal("new")})

	if change.After.Equals(expected).False() {
		t.Fatalf("expected %#v, got %#v\n", expected, change.After)
	}
}

func TestContext2Plan_basicConfigurationAliases(t *testing.T) {
	m := testModuleInline(t, map[string]string{
		"main.tf": `
provider "test" {
  alias = "z"
  test_string = "config"
}

module "mod" {
  source = "./mod"
  providers = {
    test.x = test.z
  }
}
`,

		"mod/main.tf": `
terraform {
  required_providers {
    test = {
      source = "registry.opentofu.org/hashicorp/test"
      configuration_aliases = [ test.x ]
	}
  }
}

resource "test_object" "a" {
  provider = test.x
}

`,
	})

	p := simpleMockProvider()

	// The resource within the module should be using the provider configured
	// from the root module. We should never see an empty configuration.
	p.ConfigureProviderFn = func(req providers.ConfigureProviderRequest) (resp providers.ConfigureProviderResponse) {
		if req.Config.GetAttr("test_string").IsNull() {
			resp.Diagnostics = resp.Diagnostics.Append(errors.New("missing test_string value"))
		}
		return resp
	}

	ctx := testContext2(t, &ContextOpts{
		Providers: map[addrs.Provider]providers.Factory{
			addrs.NewDefaultProvider("test"): testProviderFuncFixed(p),
		},
	})

	_, diags := ctx.Plan(m, states.NewState(), DefaultPlanOpts)
	assertNoErrors(t, diags)
}

func TestContext2Plan_dataReferencesResourceInModules(t *testing.T) {
	p := testProvider("test")
	p.ReadDataSourceFn = func(req providers.ReadDataSourceRequest) (resp providers.ReadDataSourceResponse) {
		cfg := req.Config.AsValueMap()
		cfg["id"] = cty.StringVal("d")
		resp.State = cty.ObjectVal(cfg)
		return resp
	}

	m := testModuleInline(t, map[string]string{
		"main.tf": `
locals {
  things = {
    old = "first"
    new = "second"
  }
}

module "mod" {
  source = "./mod"
  for_each = local.things
}
`,

		"./mod/main.tf": `
resource "test_resource" "a" {
}

data "test_data_source" "d" {
  depends_on = [test_resource.a]
}

resource "test_resource" "b" {
  value = data.test_data_source.d.id
}
`})

	oldDataAddr := mustResourceInstanceAddr(`module.mod["old"].data.test_data_source.d`)

	state := states.BuildState(func(s *states.SyncState) {
		s.SetResourceInstanceCurrent(
			mustResourceInstanceAddr(`module.mod["old"].test_resource.a`),
			&states.ResourceInstanceObjectSrc{
				AttrsJSON: []byte(`{"id":"a"}`),
				Status:    states.ObjectReady,
			}, mustProviderConfig(`provider["registry.opentofu.org/hashicorp/test"]`),
		)
		s.SetResourceInstanceCurrent(
			mustResourceInstanceAddr(`module.mod["old"].test_resource.b`),
			&states.ResourceInstanceObjectSrc{
				AttrsJSON: []byte(`{"id":"b","value":"d"}`),
				Status:    states.ObjectReady,
			}, mustProviderConfig(`provider["registry.opentofu.org/hashicorp/test"]`),
		)
		s.SetResourceInstanceCurrent(
			oldDataAddr,
			&states.ResourceInstanceObjectSrc{
				AttrsJSON: []byte(`{"id":"d"}`),
				Status:    states.ObjectReady,
			}, mustProviderConfig(`provider["registry.opentofu.org/hashicorp/test"]`),
		)
	})

	ctx := testContext2(t, &ContextOpts{
		Providers: map[addrs.Provider]providers.Factory{
			addrs.NewDefaultProvider("test"): testProviderFuncFixed(p),
		},
	})

	plan, diags := ctx.Plan(m, state, DefaultPlanOpts)
	assertNoErrors(t, diags)

	oldMod := oldDataAddr.Module

	for _, c := range plan.Changes.Resources {
		// there should be no changes from the old module instance
		if c.Addr.Module.Equal(oldMod) && c.Action != plans.NoOp {
			t.Errorf("unexpected change %s for %s\n", c.Action, c.Addr)
		}
	}
}

func TestContext2Plan_resourceChecksInExpandedModule(t *testing.T) {
	// When a resource is in a nested module we have two levels of expansion
	// to do: first expand the module the resource is declared in, and then
	// expand the resource itself.
	//
	// In earlier versions of Terraform we did that expansion as two levels
	// of DynamicExpand, which led to a bug where we didn't have any central
	// location from which to register all of the instances of a checkable
	// resource.
	//
	// We now handle the full expansion all in one graph node and one dynamic
	// subgraph, which avoids the problem. This is a regression test for the
	// earlier bug. If this test is panicking with "duplicate checkable objects
	// report" then that suggests the bug is reintroduced and we're now back
	// to reporting each module instance separately again, which is incorrect.

	p := testProvider("test")
	p.GetProviderSchemaResponse = &providers.GetProviderSchemaResponse{
		Provider: providers.Schema{
			Block: &configschema.Block{},
		},
		ResourceTypes: map[string]providers.Schema{
			"test": {
				Block: &configschema.Block{},
			},
		},
	}
	p.ReadResourceFn = func(req providers.ReadResourceRequest) (resp providers.ReadResourceResponse) {
		resp.NewState = req.PriorState
		return resp
	}
	p.PlanResourceChangeFn = func(req providers.PlanResourceChangeRequest) (resp providers.PlanResourceChangeResponse) {
		resp.PlannedState = cty.EmptyObjectVal
		return resp
	}
	p.ApplyResourceChangeFn = func(req providers.ApplyResourceChangeRequest) (resp providers.ApplyResourceChangeResponse) {
		resp.NewState = req.PlannedState
		return resp
	}

	m := testModuleInline(t, map[string]string{
		"main.tf": `
			module "child" {
				source = "./child"
				count = 2 # must be at least 2 for this test to be valid
			}
		`,
		"child/child.tf": `
			locals {
				a = "a"
			}

			resource "test" "test1" {
				lifecycle {
					postcondition {
						# It doesn't matter what this checks as long as it
						# passes, because if we don't handle expansion properly
						# then we'll crash before we even get to evaluating this.
						condition = local.a == local.a
						error_message = "Postcondition failed."
					}
				}
			}

			resource "test" "test2" {
				count = 2

				lifecycle {
					postcondition {
						# It doesn't matter what this checks as long as it
						# passes, because if we don't handle expansion properly
						# then we'll crash before we even get to evaluating this.
						condition = local.a == local.a
						error_message = "Postcondition failed."
					}
				}
			}
		`,
	})

	ctx := testContext2(t, &ContextOpts{
		Providers: map[addrs.Provider]providers.Factory{
			addrs.NewDefaultProvider("test"): testProviderFuncFixed(p),
		},
	})

	priorState := states.NewState()
	plan, diags := ctx.Plan(m, priorState, DefaultPlanOpts)
	assertNoErrors(t, diags)

	resourceInsts := []addrs.AbsResourceInstance{
		mustResourceInstanceAddr("module.child[0].test.test1"),
		mustResourceInstanceAddr("module.child[0].test.test2[0]"),
		mustResourceInstanceAddr("module.child[0].test.test2[1]"),
		mustResourceInstanceAddr("module.child[1].test.test1"),
		mustResourceInstanceAddr("module.child[1].test.test2[0]"),
		mustResourceInstanceAddr("module.child[1].test.test2[1]"),
	}

	for _, instAddr := range resourceInsts {
		t.Run(fmt.Sprintf("results for %s", instAddr), func(t *testing.T) {
			if rc := plan.Changes.ResourceInstance(instAddr); rc != nil {
				if got, want := rc.Action, plans.Create; got != want {
					t.Errorf("wrong action for %s\ngot:  %s\nwant: %s", instAddr, got, want)
				}
				if got, want := rc.ActionReason, plans.ResourceInstanceChangeNoReason; got != want {
					t.Errorf("wrong action reason for %s\ngot:  %s\nwant: %s", instAddr, got, want)
				}
			} else {
				t.Errorf("no planned change for %s", instAddr)
			}

			if checkResult := plan.Checks.GetObjectResult(instAddr); checkResult != nil {
				if got, want := checkResult.Status, checks.StatusPass; got != want {
					t.Errorf("wrong check status for %s\ngot:  %s\nwant: %s", instAddr, got, want)
				}
			} else {
				t.Errorf("no check result for %s", instAddr)
			}
		})
	}
}

func TestContext2Plan_dataResourceChecksManagedResourceChange(t *testing.T) {
	// This tests the situation where the remote system contains data that
	// isn't valid per a data resource postcondition, but that the
	// configuration is destined to make the remote system valid during apply
	// and so we must defer reading the data resource and checking its
	// conditions until the apply step.
	//
	// This is an exception to the rule tested in
	// TestContext2Plan_dataReferencesResourceIndirectly which is relevant
	// whenever there's at least one precondition or postcondition attached
	// to a data resource.
	//
	// See TestContext2Plan_managedResourceChecksOtherManagedResourceChange for
	// an incorrect situation where a data resource is used only indirectly
	// to drive a precondition elsewhere, which therefore doesn't achieve this
	// special exception.

	p := testProvider("test")
	p.GetProviderSchemaResponse = &providers.GetProviderSchemaResponse{
		Provider: providers.Schema{
			Block: &configschema.Block{},
		},
		ResourceTypes: map[string]providers.Schema{
			"test_resource": {
				Block: &configschema.Block{
					Attributes: map[string]*configschema.Attribute{
						"id": {
							Type:     cty.String,
							Computed: true,
						},
						"valid": {
							Type:     cty.Bool,
							Required: true,
						},
					},
				},
			},
		},
		DataSources: map[string]providers.Schema{
			"test_data_source": {
				Block: &configschema.Block{
					Attributes: map[string]*configschema.Attribute{
						"id": {
							Type:     cty.String,
							Required: true,
						},
						"valid": {
							Type:     cty.Bool,
							Computed: true,
						},
					},
				},
			},
		},
	}
	var mu sync.Mutex
	validVal := cty.False
	p.ReadResourceFn = func(req providers.ReadResourceRequest) (resp providers.ReadResourceResponse) {
		// NOTE: This assumes that the prior state declared below will have
		// "valid" set to false already, and thus will match validVal above.
		resp.NewState = req.PriorState
		return resp
	}
	p.ReadDataSourceFn = func(req providers.ReadDataSourceRequest) (resp providers.ReadDataSourceResponse) {
		cfg := req.Config.AsValueMap()
		mu.Lock()
		cfg["valid"] = validVal
		mu.Unlock()
		resp.State = cty.ObjectVal(cfg)
		return resp
	}
	p.PlanResourceChangeFn = func(req providers.PlanResourceChangeRequest) (resp providers.PlanResourceChangeResponse) {
		cfg := req.Config.AsValueMap()
		prior := req.PriorState.AsValueMap()
		resp.PlannedState = cty.ObjectVal(map[string]cty.Value{
			"id":    prior["id"],
			"valid": cfg["valid"],
		})
		return resp
	}
	p.ApplyResourceChangeFn = func(req providers.ApplyResourceChangeRequest) (resp providers.ApplyResourceChangeResponse) {
		planned := req.PlannedState.AsValueMap()

		mu.Lock()
		validVal = planned["valid"]
		mu.Unlock()

		resp.NewState = req.PlannedState
		return resp
	}

	m := testModuleInline(t, map[string]string{
		"main.tf": `

resource "test_resource" "a" {
	valid = true
}

locals {
	# NOTE: We intentionally read through a local value here to make sure
	# that this behavior still works even if there isn't a direct dependency
	# between the data resource and the managed resource.
	object_id = test_resource.a.id
}

data "test_data_source" "a" {
	id = local.object_id

	lifecycle {
		postcondition {
			condition     = self.valid
			error_message = "Not valid!"
		}
	}
}
`})

	managedAddr := mustResourceInstanceAddr(`test_resource.a`)
	dataAddr := mustResourceInstanceAddr(`data.test_data_source.a`)

	// This state is intended to represent the outcome of a previous apply that
	// failed due to postcondition failure but had already updated the
	// relevant object to be invalid.
	//
	// It could also potentially represent a similar situation where the
	// previous apply succeeded but there has been a change outside of
	// OpenTofu that made it invalid, although technically in that scenario
	// the state data would become invalid only during the planning step. For
	// our purposes here that's close enough because we don't have a real
	// remote system in place anyway.
	priorState := states.BuildState(func(s *states.SyncState) {
		s.SetResourceInstanceCurrent(
			managedAddr,
			&states.ResourceInstanceObjectSrc{
				// NOTE: "valid" is false here but is true in the configuration
				// above, which is intended to represent that applying the
				// configuration change would make this object become valid.
				AttrsJSON: []byte(`{"id":"boop","valid":false}`),
				Status:    states.ObjectReady,
			}, mustProviderConfig(`provider["registry.opentofu.org/hashicorp/test"]`),
		)
	})

	ctx := testContext2(t, &ContextOpts{
		Providers: map[addrs.Provider]providers.Factory{
			addrs.NewDefaultProvider("test"): testProviderFuncFixed(p),
		},
	})

	plan, diags := ctx.Plan(m, priorState, DefaultPlanOpts)
	assertNoErrors(t, diags)

	if rc := plan.Changes.ResourceInstance(dataAddr); rc != nil {
		if got, want := rc.Action, plans.Read; got != want {
			t.Errorf("wrong action for %s\ngot:  %s\nwant: %s", dataAddr, got, want)
		}
		if got, want := rc.ActionReason, plans.ResourceInstanceReadBecauseDependencyPending; got != want {
			t.Errorf("wrong action reason for %s\ngot:  %s\nwant: %s", dataAddr, got, want)
		}
	} else {
		t.Fatalf("no planned change for %s", dataAddr)
	}

	if rc := plan.Changes.ResourceInstance(managedAddr); rc != nil {
		if got, want := rc.Action, plans.Update; got != want {
			t.Errorf("wrong action for %s\ngot:  %s\nwant: %s", managedAddr, got, want)
		}
		if got, want := rc.ActionReason, plans.ResourceInstanceChangeNoReason; got != want {
			t.Errorf("wrong action reason for %s\ngot:  %s\nwant: %s", managedAddr, got, want)
		}
	} else {
		t.Fatalf("no planned change for %s", managedAddr)
	}

	// This is primarily a plan-time test, since the special handling of
	// data resources is a plan-time concern, but we'll still try applying the
	// plan here just to make sure it's valid.
	newState, diags := ctx.Apply(plan, m)
	assertNoErrors(t, diags)

	if rs := newState.ResourceInstance(dataAddr); rs != nil {
		if !rs.HasCurrent() {
			t.Errorf("no final state for %s", dataAddr)
		}
	} else {
		t.Errorf("no final state for %s", dataAddr)
	}

	if rs := newState.ResourceInstance(managedAddr); rs != nil {
		if !rs.HasCurrent() {
			t.Errorf("no final state for %s", managedAddr)
		}
	} else {
		t.Errorf("no final state for %s", managedAddr)
	}

	if got, want := validVal, cty.True; got != want {
		t.Errorf("wrong final valid value\ngot:  %#v\nwant: %#v", got, want)
	}

}

func TestContext2Plan_managedResourceChecksOtherManagedResourceChange(t *testing.T) {
	// This tests the incorrect situation where a managed resource checks
	// another managed resource indirectly via a data resource.
	// This doesn't work because OpenTofu can't tell that the data resource
	// outcome will be updated by a separate managed resource change and so
	// we expect it to fail.
	// This would ideally have worked except that we previously included a
	// special case in the rules for data resources where they only consider
	// direct dependencies when deciding whether to defer (except when the
	// data resource itself has conditions) and so they can potentially
	// read "too early" if the user creates the explicitly-not-recommended
	// situation of a data resource and a managed resource in the same
	// configuration both representing the same remote object.

	p := testProvider("test")
	p.GetProviderSchemaResponse = &providers.GetProviderSchemaResponse{
		Provider: providers.Schema{
			Block: &configschema.Block{},
		},
		ResourceTypes: map[string]providers.Schema{
			"test_resource": {
				Block: &configschema.Block{
					Attributes: map[string]*configschema.Attribute{
						"id": {
							Type:     cty.String,
							Computed: true,
						},
						"valid": {
							Type:     cty.Bool,
							Required: true,
						},
					},
				},
			},
		},
		DataSources: map[string]providers.Schema{
			"test_data_source": {
				Block: &configschema.Block{
					Attributes: map[string]*configschema.Attribute{
						"id": {
							Type:     cty.String,
							Required: true,
						},
						"valid": {
							Type:     cty.Bool,
							Computed: true,
						},
					},
				},
			},
		},
	}
	var mu sync.Mutex
	validVal := cty.False
	p.ReadResourceFn = func(req providers.ReadResourceRequest) (resp providers.ReadResourceResponse) {
		// NOTE: This assumes that the prior state declared below will have
		// "valid" set to false already, and thus will match validVal above.
		resp.NewState = req.PriorState
		return resp
	}
	p.ReadDataSourceFn = func(req providers.ReadDataSourceRequest) (resp providers.ReadDataSourceResponse) {
		cfg := req.Config.AsValueMap()
		if cfg["id"].AsString() == "main" {
			mu.Lock()
			cfg["valid"] = validVal
			mu.Unlock()
		}
		resp.State = cty.ObjectVal(cfg)
		return resp
	}
	p.PlanResourceChangeFn = func(req providers.PlanResourceChangeRequest) (resp providers.PlanResourceChangeResponse) {
		cfg := req.Config.AsValueMap()
		prior := req.PriorState.AsValueMap()
		resp.PlannedState = cty.ObjectVal(map[string]cty.Value{
			"id":    prior["id"],
			"valid": cfg["valid"],
		})
		return resp
	}
	p.ApplyResourceChangeFn = func(req providers.ApplyResourceChangeRequest) (resp providers.ApplyResourceChangeResponse) {
		planned := req.PlannedState.AsValueMap()

		if planned["id"].AsString() == "main" {
			mu.Lock()
			validVal = planned["valid"]
			mu.Unlock()
		}

		resp.NewState = req.PlannedState
		return resp
	}

	m := testModuleInline(t, map[string]string{
		"main.tf": `

resource "test_resource" "a" {
  valid = true
}

locals {
	# NOTE: We intentionally read through a local value here because a
	# direct reference from data.test_data_source.a to test_resource.a would
	# cause OpenTofu to defer the data resource to the apply phase due to
	# there being a pending change for the managed resource. We're explicitly
	# testing the failure case where the data resource read happens too
	# eagerly, which is what results from the reference being only indirect
	# so OpenTofu can't "see" that the data resource result might be affected
	# by changes to the managed resource.
	object_id = test_resource.a.id
}

data "test_data_source" "a" {
	id = local.object_id
}

resource "test_resource" "b" {
	valid = true

	lifecycle {
		precondition {
			condition     = data.test_data_source.a.valid
			error_message = "Not valid!"
		}
	}
}
`})

	managedAddrA := mustResourceInstanceAddr(`test_resource.a`)
	managedAddrB := mustResourceInstanceAddr(`test_resource.b`)

	// This state is intended to represent the outcome of a previous apply that
	// failed due to postcondition failure but had already updated the
	// relevant object to be invalid.
	//
	// It could also potentially represent a similar situation where the
	// previous apply succeeded but there has been a change outside of
	// OpenTofu that made it invalid, although technically in that scenario
	// the state data would become invalid only during the planning step. For
	// our purposes here that's close enough because we don't have a real
	// remote system in place anyway.
	priorState := states.BuildState(func(s *states.SyncState) {
		s.SetResourceInstanceCurrent(
			managedAddrA,
			&states.ResourceInstanceObjectSrc{
				// NOTE: "valid" is false here but is true in the configuration
				// above, which is intended to represent that applying the
				// configuration change would make this object become valid.
				AttrsJSON: []byte(`{"id":"main","valid":false}`),
				Status:    states.ObjectReady,
			}, mustProviderConfig(`provider["registry.opentofu.org/hashicorp/test"]`),
		)
		s.SetResourceInstanceCurrent(
			managedAddrB,
			&states.ResourceInstanceObjectSrc{
				AttrsJSON: []byte(`{"id":"checker","valid":true}`),
				Status:    states.ObjectReady,
			}, mustProviderConfig(`provider["registry.opentofu.org/hashicorp/test"]`),
		)
	})

	ctx := testContext2(t, &ContextOpts{
		Providers: map[addrs.Provider]providers.Factory{
			addrs.NewDefaultProvider("test"): testProviderFuncFixed(p),
		},
	})

	_, diags := ctx.Plan(m, priorState, DefaultPlanOpts)
	if !diags.HasErrors() {
		t.Fatalf("unexpected successful plan; should've failed with non-passing precondition")
	}

	if got, want := diags.Err().Error(), "Resource precondition failed: Not valid!"; !strings.Contains(got, want) {
		t.Errorf("Missing expected error message\ngot: %s\nwant substring: %s", got, want)
	}
}

func TestContext2Plan_destroyWithRefresh(t *testing.T) {
	m := testModuleInline(t, map[string]string{
		"main.tf": `
resource "test_object" "a" {
}
`,
	})

	p := simpleMockProvider()
	p.GetProviderSchemaResponse = &providers.GetProviderSchemaResponse{
		Provider: providers.Schema{Block: simpleTestSchema()},
		ResourceTypes: map[string]providers.Schema{
			"test_object": {
				Block: &configschema.Block{
					Attributes: map[string]*configschema.Attribute{
						"arg": {Type: cty.String, Optional: true},
					},
				},
			},
		},
	}

	// This is called from the first instance of this provider, so we can't
	// check p.ReadResourceCalled after plan.
	readResourceCalled := false
	p.ReadResourceFn = func(req providers.ReadResourceRequest) (resp providers.ReadResourceResponse) {
		readResourceCalled = true
		newVal, err := cty.Transform(req.PriorState, func(path cty.Path, v cty.Value) (cty.Value, error) {
			if len(path) == 1 && path[0] == (cty.GetAttrStep{Name: "arg"}) {
				return cty.StringVal("current"), nil
			}
			return v, nil
		})
		if err != nil {
			// shouldn't get here
			t.Fatalf("ReadResourceFn transform failed")
			return providers.ReadResourceResponse{}
		}
		return providers.ReadResourceResponse{
			NewState: newVal,
		}
	}

	upgradeResourceStateCalled := false
	p.UpgradeResourceStateFn = func(req providers.UpgradeResourceStateRequest) (resp providers.UpgradeResourceStateResponse) {
		upgradeResourceStateCalled = true
		t.Logf("UpgradeResourceState %s", req.RawStateJSON)

		// In the destroy-with-refresh codepath we end up calling
		// UpgradeResourceState twice, because we do so once during refreshing
		// (as part making a normal plan) and then again during the plan-destroy
		// walk. The second call recieves the result of the earlier refresh,
		// so we need to tolerate both "before" and "current" as possible
		// inputs here.
		if !bytes.Contains(req.RawStateJSON, []byte("before")) {
			if !bytes.Contains(req.RawStateJSON, []byte("current")) {
				t.Fatalf("UpgradeResourceState request doesn't contain the 'before' object or the 'current' object\n%s", req.RawStateJSON)
			}
		}

		// We'll put something different in "arg" as part of upgrading, just
		// so that we can verify below that PrevRunState contains the upgraded
		// (but NOT refreshed) version of the object.
		resp.UpgradedState = cty.ObjectVal(map[string]cty.Value{
			"arg": cty.StringVal("upgraded"),
		})
		return resp
	}

	addr := mustResourceInstanceAddr("test_object.a")
	state := states.BuildState(func(s *states.SyncState) {
		s.SetResourceInstanceCurrent(addr, &states.ResourceInstanceObjectSrc{
			AttrsJSON: []byte(`{"arg":"before"}`),
			Status:    states.ObjectReady,
		}, mustProviderConfig(`provider["registry.opentofu.org/hashicorp/test"]`))
	})

	ctx := testContext2(t, &ContextOpts{
		Providers: map[addrs.Provider]providers.Factory{
			addrs.NewDefaultProvider("test"): testProviderFuncFixed(p),
		},
	})

	plan, diags := ctx.Plan(m, state, &PlanOpts{
		Mode:        plans.DestroyMode,
		SkipRefresh: false, // the default
	})
	assertNoErrors(t, diags)

	if !upgradeResourceStateCalled {
		t.Errorf("Provider's UpgradeResourceState wasn't called; should've been")
	}
	if !readResourceCalled {
		t.Errorf("Provider's ReadResource wasn't called; should've been")
	}

	if plan.PriorState == nil {
		t.Fatal("missing plan state")
	}

	for _, c := range plan.Changes.Resources {
		if c.Action != plans.Delete {
			t.Errorf("unexpected %s change for %s", c.Action, c.Addr)
		}
	}

	if instState := plan.PrevRunState.ResourceInstance(addr); instState == nil {
		t.Errorf("%s has no previous run state at all after plan", addr)
	} else {
		if instState.Current == nil {
			t.Errorf("%s has no current object in the previous run state", addr)
		} else if got, want := instState.Current.AttrsJSON, `"upgraded"`; !bytes.Contains(got, []byte(want)) {
			t.Errorf("%s has wrong previous run state after plan\ngot:\n%s\n\nwant substring: %s", addr, got, want)
		}
	}
	if instState := plan.PriorState.ResourceInstance(addr); instState == nil {
		t.Errorf("%s has no prior state at all after plan", addr)
	} else {
		if instState.Current == nil {
			t.Errorf("%s has no current object in the prior state", addr)
		} else if got, want := instState.Current.AttrsJSON, `"current"`; !bytes.Contains(got, []byte(want)) {
			t.Errorf("%s has wrong prior state after plan\ngot:\n%s\n\nwant substring: %s", addr, got, want)
		}
	}
}

func TestContext2Plan_destroySkipRefresh(t *testing.T) {
	m := testModuleInline(t, map[string]string{
		"main.tf": `
resource "test_object" "a" {
}
`,
	})

	p := simpleMockProvider()
	p.GetProviderSchemaResponse = &providers.GetProviderSchemaResponse{
		Provider: providers.Schema{Block: simpleTestSchema()},
		ResourceTypes: map[string]providers.Schema{
			"test_object": {
				Block: &configschema.Block{
					Attributes: map[string]*configschema.Attribute{
						"arg": {Type: cty.String, Optional: true},
					},
				},
			},
		},
	}
	p.ReadResourceFn = func(req providers.ReadResourceRequest) (resp providers.ReadResourceResponse) {
		t.Helper()
		t.Errorf("unexpected call to ReadResource")
		resp.NewState = req.PriorState
		return resp
	}
	p.UpgradeResourceStateFn = func(req providers.UpgradeResourceStateRequest) (resp providers.UpgradeResourceStateResponse) {
		t.Logf("UpgradeResourceState %s", req.RawStateJSON)
		// We should've been given the prior state JSON as our input to upgrade.
		if !bytes.Contains(req.RawStateJSON, []byte("before")) {
			t.Fatalf("UpgradeResourceState request doesn't contain the 'before' object\n%s", req.RawStateJSON)
		}

		// We'll put something different in "arg" as part of upgrading, just
		// so that we can verify below that PrevRunState contains the upgraded
		// (but NOT refreshed) version of the object.
		resp.UpgradedState = cty.ObjectVal(map[string]cty.Value{
			"arg": cty.StringVal("upgraded"),
		})
		return resp
	}

	addr := mustResourceInstanceAddr("test_object.a")
	state := states.BuildState(func(s *states.SyncState) {
		s.SetResourceInstanceCurrent(addr, &states.ResourceInstanceObjectSrc{
			AttrsJSON: []byte(`{"arg":"before"}`),
			Status:    states.ObjectReady,
		}, mustProviderConfig(`provider["registry.opentofu.org/hashicorp/test"]`))
	})

	ctx := testContext2(t, &ContextOpts{
		Providers: map[addrs.Provider]providers.Factory{
			addrs.NewDefaultProvider("test"): testProviderFuncFixed(p),
		},
	})

	plan, diags := ctx.Plan(m, state, &PlanOpts{
		Mode:        plans.DestroyMode,
		SkipRefresh: true,
	})
	assertNoErrors(t, diags)

	if !p.UpgradeResourceStateCalled {
		t.Errorf("Provider's UpgradeResourceState wasn't called; should've been")
	}
	if p.ReadResourceCalled {
		t.Errorf("Provider's ReadResource was called; shouldn't have been")
	}

	if plan.PriorState == nil {
		t.Fatal("missing plan state")
	}

	for _, c := range plan.Changes.Resources {
		if c.Action != plans.Delete {
			t.Errorf("unexpected %s change for %s", c.Action, c.Addr)
		}
	}

	if instState := plan.PrevRunState.ResourceInstance(addr); instState == nil {
		t.Errorf("%s has no previous run state at all after plan", addr)
	} else {
		if instState.Current == nil {
			t.Errorf("%s has no current object in the previous run state", addr)
		} else if got, want := instState.Current.AttrsJSON, `"upgraded"`; !bytes.Contains(got, []byte(want)) {
			t.Errorf("%s has wrong previous run state after plan\ngot:\n%s\n\nwant substring: %s", addr, got, want)
		}
	}
	if instState := plan.PriorState.ResourceInstance(addr); instState == nil {
		t.Errorf("%s has no prior state at all after plan", addr)
	} else {
		if instState.Current == nil {
			t.Errorf("%s has no current object in the prior state", addr)
		} else if got, want := instState.Current.AttrsJSON, `"upgraded"`; !bytes.Contains(got, []byte(want)) {
			// NOTE: The prior state should still have been _upgraded_, even
			// though we skipped running refresh after upgrading it.
			t.Errorf("%s has wrong prior state after plan\ngot:\n%s\n\nwant substring: %s", addr, got, want)
		}
	}
}

func TestContext2Plan_unmarkingSensitiveAttributeForOutput(t *testing.T) {
	m := testModuleInline(t, map[string]string{
		"main.tf": `
resource "test_resource" "foo" {
}

output "result" {
  value = nonsensitive(test_resource.foo.sensitive_attr)
}
`,
	})

	p := new(MockProvider)
	p.GetProviderSchemaResponse = getProviderSchemaResponseFromProviderSchema(&ProviderSchema{
		ResourceTypes: map[string]*configschema.Block{
			"test_resource": {
				Attributes: map[string]*configschema.Attribute{
					"id": {
						Type:     cty.String,
						Computed: true,
					},
					"sensitive_attr": {
						Type:      cty.String,
						Computed:  true,
						Sensitive: true,
					},
				},
			},
		},
	})

	p.PlanResourceChangeFn = func(req providers.PlanResourceChangeRequest) providers.PlanResourceChangeResponse {
		return providers.PlanResourceChangeResponse{
			PlannedState: cty.UnknownVal(cty.Object(map[string]cty.Type{
				"id":             cty.String,
				"sensitive_attr": cty.String,
			})),
		}
	}

	state := states.NewState()

	ctx := testContext2(t, &ContextOpts{
		Providers: map[addrs.Provider]providers.Factory{
			addrs.NewDefaultProvider("test"): testProviderFuncFixed(p),
		},
	})

	plan, diags := ctx.Plan(m, state, DefaultPlanOpts)
	assertNoErrors(t, diags)

	for _, res := range plan.Changes.Resources {
		if res.Action != plans.Create {
			t.Fatalf("expected create, got: %q %s", res.Addr, res.Action)
		}
	}
}

func TestContext2Plan_destroyNoProviderConfig(t *testing.T) {
	// providers do not need to be configured during a destroy plan
	p := simpleMockProvider()
	p.ValidateProviderConfigFn = func(req providers.ValidateProviderConfigRequest) (resp providers.ValidateProviderConfigResponse) {
		v := req.Config.GetAttr("test_string")
		if v.IsNull() || !v.IsKnown() || v.AsString() != "ok" {
			resp.Diagnostics = resp.Diagnostics.Append(fmt.Errorf("invalid provider configuration: %#v", req.Config))
		}
		return resp
	}

	m := testModuleInline(t, map[string]string{
		"main.tf": `
locals {
  value = "ok"
}

provider "test" {
  test_string = local.value
}
`,
	})

	addr := mustResourceInstanceAddr("test_object.a")
	state := states.BuildState(func(s *states.SyncState) {
		s.SetResourceInstanceCurrent(addr, &states.ResourceInstanceObjectSrc{
			AttrsJSON: []byte(`{"test_string":"foo"}`),
			Status:    states.ObjectReady,
		}, mustProviderConfig(`provider["registry.opentofu.org/hashicorp/test"]`))
	})

	ctx := testContext2(t, &ContextOpts{
		Providers: map[addrs.Provider]providers.Factory{
			addrs.NewDefaultProvider("test"): testProviderFuncFixed(p),
		},
	})

	_, diags := ctx.Plan(m, state, &PlanOpts{
		Mode: plans.DestroyMode,
	})
	assertNoErrors(t, diags)
}

func TestContext2Plan_movedResourceBasic(t *testing.T) {
	addrA := mustResourceInstanceAddr("test_object.a")
	addrB := mustResourceInstanceAddr("test_object.b")
	m := testModuleInline(t, map[string]string{
		"main.tf": `
			resource "test_object" "b" {
			}

			moved {
				from = test_object.a
				to   = test_object.b
			}
		`,
	})

	state := states.BuildState(func(s *states.SyncState) {
		// The prior state tracks test_object.a, which we should treat as
		// test_object.b because of the "moved" block in the config.
		s.SetResourceInstanceCurrent(addrA, &states.ResourceInstanceObjectSrc{
			AttrsJSON: []byte(`{}`),
			Status:    states.ObjectReady,
		}, mustProviderConfig(`provider["registry.opentofu.org/hashicorp/test"]`))
	})

	p := simpleMockProvider()
	ctx := testContext2(t, &ContextOpts{
		Providers: map[addrs.Provider]providers.Factory{
			addrs.NewDefaultProvider("test"): testProviderFuncFixed(p),
		},
	})

	plan, diags := ctx.Plan(m, state, &PlanOpts{
		Mode: plans.NormalMode,
		ForceReplace: []addrs.AbsResourceInstance{
			addrA,
		},
	})
	if diags.HasErrors() {
		t.Fatalf("unexpected errors\n%s", diags.Err().Error())
	}

	t.Run(addrA.String(), func(t *testing.T) {
		instPlan := plan.Changes.ResourceInstance(addrA)
		if instPlan != nil {
			t.Fatalf("unexpected plan for %s; should've moved to %s", addrA, addrB)
		}
	})
	t.Run(addrB.String(), func(t *testing.T) {
		instPlan := plan.Changes.ResourceInstance(addrB)
		if instPlan == nil {
			t.Fatalf("no plan for %s at all", addrB)
		}

		if got, want := instPlan.Addr, addrB; !got.Equal(want) {
			t.Errorf("wrong current address\ngot:  %s\nwant: %s", got, want)
		}
		if got, want := instPlan.PrevRunAddr, addrA; !got.Equal(want) {
			t.Errorf("wrong previous run address\ngot:  %s\nwant: %s", got, want)
		}
		if got, want := instPlan.Action, plans.NoOp; got != want {
			t.Errorf("wrong planned action\ngot:  %s\nwant: %s", got, want)
		}
		if got, want := instPlan.ActionReason, plans.ResourceInstanceChangeNoReason; got != want {
			t.Errorf("wrong action reason\ngot:  %s\nwant: %s", got, want)
		}
	})
}

func TestContext2Plan_movedResourceCollision(t *testing.T) {
	addrNoKey := mustResourceInstanceAddr("test_object.a")
	addrZeroKey := mustResourceInstanceAddr("test_object.a[0]")
	m := testModuleInline(t, map[string]string{
		"main.tf": `
			resource "test_object" "a" {
				# No "count" set, so test_object.a[0] will want
				# to implicitly move to test_object.a, but will get
				# blocked by the existing object at that address.
			}
		`,
	})

	state := states.BuildState(func(s *states.SyncState) {
		s.SetResourceInstanceCurrent(addrNoKey, &states.ResourceInstanceObjectSrc{
			AttrsJSON: []byte(`{}`),
			Status:    states.ObjectReady,
		}, mustProviderConfig(`provider["registry.opentofu.org/hashicorp/test"]`))
		s.SetResourceInstanceCurrent(addrZeroKey, &states.ResourceInstanceObjectSrc{
			AttrsJSON: []byte(`{}`),
			Status:    states.ObjectReady,
		}, mustProviderConfig(`provider["registry.opentofu.org/hashicorp/test"]`))
	})

	p := simpleMockProvider()
	ctx := testContext2(t, &ContextOpts{
		Providers: map[addrs.Provider]providers.Factory{
			addrs.NewDefaultProvider("test"): testProviderFuncFixed(p),
		},
	})

	plan, diags := ctx.Plan(m, state, &PlanOpts{
		Mode: plans.NormalMode,
	})
	if diags.HasErrors() {
		t.Fatalf("unexpected errors\n%s", diags.Err().Error())
	}

	// We should have a warning, though! We'll lightly abuse the "for RPC"
	// feature of diagnostics to get some more-readily-comparable diagnostic
	// values.
	gotDiags := diags.ForRPC()
	wantDiags := tfdiags.Diagnostics{
		tfdiags.Sourceless(
			tfdiags.Warning,
			"Unresolved resource instance address changes",
			`OpenTofu tried to adjust resource instance addresses in the prior state based on change information recorded in the configuration, but some adjustments did not succeed due to existing objects already at the intended addresses:
  - test_object.a[0] could not move to test_object.a

OpenTofu has planned to destroy these objects. If OpenTofu's proposed changes aren't appropriate, you must first resolve the conflicts using the "tofu state" subcommands and then create a new plan.`,
		),
	}.ForRPC()
	if diff := cmp.Diff(wantDiags, gotDiags); diff != "" {
		t.Errorf("wrong diagnostics\n%s", diff)
	}

	t.Run(addrNoKey.String(), func(t *testing.T) {
		instPlan := plan.Changes.ResourceInstance(addrNoKey)
		if instPlan == nil {
			t.Fatalf("no plan for %s at all", addrNoKey)
		}

		if got, want := instPlan.Addr, addrNoKey; !got.Equal(want) {
			t.Errorf("wrong current address\ngot:  %s\nwant: %s", got, want)
		}
		if got, want := instPlan.PrevRunAddr, addrNoKey; !got.Equal(want) {
			t.Errorf("wrong previous run address\ngot:  %s\nwant: %s", got, want)
		}
		if got, want := instPlan.Action, plans.NoOp; got != want {
			t.Errorf("wrong planned action\ngot:  %s\nwant: %s", got, want)
		}
		if got, want := instPlan.ActionReason, plans.ResourceInstanceChangeNoReason; got != want {
			t.Errorf("wrong action reason\ngot:  %s\nwant: %s", got, want)
		}
	})
	t.Run(addrZeroKey.String(), func(t *testing.T) {
		instPlan := plan.Changes.ResourceInstance(addrZeroKey)
		if instPlan == nil {
			t.Fatalf("no plan for %s at all", addrZeroKey)
		}

		if got, want := instPlan.Addr, addrZeroKey; !got.Equal(want) {
			t.Errorf("wrong current address\ngot:  %s\nwant: %s", got, want)
		}
		if got, want := instPlan.PrevRunAddr, addrZeroKey; !got.Equal(want) {
			t.Errorf("wrong previous run address\ngot:  %s\nwant: %s", got, want)
		}
		if got, want := instPlan.Action, plans.Delete; got != want {
			t.Errorf("wrong planned action\ngot:  %s\nwant: %s", got, want)
		}
		if got, want := instPlan.ActionReason, plans.ResourceInstanceDeleteBecauseWrongRepetition; got != want {
			t.Errorf("wrong action reason\ngot:  %s\nwant: %s", got, want)
		}
	})
}

func TestContext2Plan_movedResourceCollisionDestroy(t *testing.T) {
	// This is like TestContext2Plan_movedResourceCollision but intended to
	// ensure we still produce the expected warning (and produce it only once)
	// when we're creating a destroy plan, rather than a normal plan.
	// (This case is interesting at the time of writing because we happen to
	// use a normal plan as a trick to refresh before creating a destroy plan.
	// This test will probably become uninteresting if a future change to
	// the destroy-time planning behavior handles refreshing in a different
	// way, which avoids this pre-processing step of running a normal plan
	// first.)

	addrNoKey := mustResourceInstanceAddr("test_object.a")
	addrZeroKey := mustResourceInstanceAddr("test_object.a[0]")
	m := testModuleInline(t, map[string]string{
		"main.tf": `
			resource "test_object" "a" {
				# No "count" set, so test_object.a[0] will want
				# to implicitly move to test_object.a, but will get
				# blocked by the existing object at that address.
			}
		`,
	})

	state := states.BuildState(func(s *states.SyncState) {
		s.SetResourceInstanceCurrent(addrNoKey, &states.ResourceInstanceObjectSrc{
			AttrsJSON: []byte(`{}`),
			Status:    states.ObjectReady,
		}, mustProviderConfig(`provider["registry.opentofu.org/hashicorp/test"]`))
		s.SetResourceInstanceCurrent(addrZeroKey, &states.ResourceInstanceObjectSrc{
			AttrsJSON: []byte(`{}`),
			Status:    states.ObjectReady,
		}, mustProviderConfig(`provider["registry.opentofu.org/hashicorp/test"]`))
	})

	p := simpleMockProvider()
	ctx := testContext2(t, &ContextOpts{
		Providers: map[addrs.Provider]providers.Factory{
			addrs.NewDefaultProvider("test"): testProviderFuncFixed(p),
		},
	})

	plan, diags := ctx.Plan(m, state, &PlanOpts{
		Mode: plans.DestroyMode,
	})
	if diags.HasErrors() {
		t.Fatalf("unexpected errors\n%s", diags.Err().Error())
	}

	// We should have a warning, though! We'll lightly abuse the "for RPC"
	// feature of diagnostics to get some more-readily-comparable diagnostic
	// values.
	gotDiags := diags.ForRPC()
	wantDiags := tfdiags.Diagnostics{
		tfdiags.Sourceless(
			tfdiags.Warning,
			"Unresolved resource instance address changes",
			// NOTE: This message is _lightly_ confusing in the destroy case,
			// because it says "OpenTofu has planned to destroy these objects"
			// but this is a plan to destroy all objects, anyway. We expect the
			// conflict situation to be pretty rare though, and even rarer in
			// a "tofu destroy", so we'll just live with that for now
			// unless we see evidence that lots of folks are being confused by
			// it in practice.
			`OpenTofu tried to adjust resource instance addresses in the prior state based on change information recorded in the configuration, but some adjustments did not succeed due to existing objects already at the intended addresses:
  - test_object.a[0] could not move to test_object.a

OpenTofu has planned to destroy these objects. If OpenTofu's proposed changes aren't appropriate, you must first resolve the conflicts using the "tofu state" subcommands and then create a new plan.`,
		),
	}.ForRPC()
	if diff := cmp.Diff(wantDiags, gotDiags); diff != "" {
		// If we get here with a diff that makes it seem like the above warning
		// is being reported twice, the likely cause is not correctly handling
		// the warnings from the hidden normal plan we run as part of preparing
		// for a destroy plan, unless that strategy has changed in the meantime
		// since we originally wrote this test.
		t.Errorf("wrong diagnostics\n%s", diff)
	}

	t.Run(addrNoKey.String(), func(t *testing.T) {
		instPlan := plan.Changes.ResourceInstance(addrNoKey)
		if instPlan == nil {
			t.Fatalf("no plan for %s at all", addrNoKey)
		}

		if got, want := instPlan.Addr, addrNoKey; !got.Equal(want) {
			t.Errorf("wrong current address\ngot:  %s\nwant: %s", got, want)
		}
		if got, want := instPlan.PrevRunAddr, addrNoKey; !got.Equal(want) {
			t.Errorf("wrong previous run address\ngot:  %s\nwant: %s", got, want)
		}
		if got, want := instPlan.Action, plans.Delete; got != want {
			t.Errorf("wrong planned action\ngot:  %s\nwant: %s", got, want)
		}
		if got, want := instPlan.ActionReason, plans.ResourceInstanceChangeNoReason; got != want {
			t.Errorf("wrong action reason\ngot:  %s\nwant: %s", got, want)
		}
	})
	t.Run(addrZeroKey.String(), func(t *testing.T) {
		instPlan := plan.Changes.ResourceInstance(addrZeroKey)
		if instPlan == nil {
			t.Fatalf("no plan for %s at all", addrZeroKey)
		}

		if got, want := instPlan.Addr, addrZeroKey; !got.Equal(want) {
			t.Errorf("wrong current address\ngot:  %s\nwant: %s", got, want)
		}
		if got, want := instPlan.PrevRunAddr, addrZeroKey; !got.Equal(want) {
			t.Errorf("wrong previous run address\ngot:  %s\nwant: %s", got, want)
		}
		if got, want := instPlan.Action, plans.Delete; got != want {
			t.Errorf("wrong planned action\ngot:  %s\nwant: %s", got, want)
		}
		if got, want := instPlan.ActionReason, plans.ResourceInstanceChangeNoReason; got != want {
			t.Errorf("wrong action reason\ngot:  %s\nwant: %s", got, want)
		}
	})
}

func TestContext2Plan_movedResourceUntargeted(t *testing.T) {
	addrA := mustResourceInstanceAddr("test_object.a")
	addrB := mustResourceInstanceAddr("test_object.b")
	m := testModuleInline(t, map[string]string{
		"main.tf": `
			resource "test_object" "b" {
			}

			moved {
				from = test_object.a
				to   = test_object.b
			}
		`,
	})

	state := states.BuildState(func(s *states.SyncState) {
		// The prior state tracks test_object.a, which we should treat as
		// test_object.b because of the "moved" block in the config.
		s.SetResourceInstanceCurrent(addrA, &states.ResourceInstanceObjectSrc{
			AttrsJSON: []byte(`{}`),
			Status:    states.ObjectReady,
		}, mustProviderConfig(`provider["registry.opentofu.org/hashicorp/test"]`))
	})

	p := simpleMockProvider()
	ctx := testContext2(t, &ContextOpts{
		Providers: map[addrs.Provider]providers.Factory{
			addrs.NewDefaultProvider("test"): testProviderFuncFixed(p),
		},
	})

	t.Run("without targeting instance A", func(t *testing.T) {
		_, diags := ctx.Plan(m, state, &PlanOpts{
			Mode: plans.NormalMode,
			Targets: []addrs.Targetable{
				// NOTE: addrA isn't included here, but it's pending move to addrB
				// and so this plan request is invalid.
				addrB,
			},
		})
		diags.Sort()

		// We're semi-abusing "ForRPC" here just to get diagnostics that are
		// more easily comparable than the various different diagnostics types
		// tfdiags uses internally. The RPC-friendly diagnostics are also
		// comparison-friendly, by discarding all of the dynamic type information.
		gotDiags := diags.ForRPC()
		wantDiags := tfdiags.Diagnostics{
			tfdiags.Sourceless(
				tfdiags.Warning,
				"Resource targeting is in effect",
				`You are creating a plan with the -target option, which means that the result of this plan may not represent all of the changes requested by the current configuration.

The -target option is not for routine use, and is provided only for exceptional situations such as recovering from errors or mistakes, or when OpenTofu specifically suggests to use it as part of an error message.`,
			),
			tfdiags.Sourceless(
				tfdiags.Error,
				"Moved resource instances excluded by targeting",
				`Resource instances in your current state have moved to new addresses in the latest configuration. OpenTofu must include those resource instances while planning in order to ensure a correct result, but your -target=... options do not fully cover all of those resource instances.

To create a valid plan, either remove your -target=... options altogether or add the following additional target options:
  -target="test_object.a"

Note that adding these options may include further additional resource instances in your plan, in order to respect object dependencies.`,
			),
		}.ForRPC()

		if diff := cmp.Diff(wantDiags, gotDiags); diff != "" {
			t.Errorf("wrong diagnostics\n%s", diff)
		}
	})
	t.Run("without targeting instance B", func(t *testing.T) {
		_, diags := ctx.Plan(m, state, &PlanOpts{
			Mode: plans.NormalMode,
			Targets: []addrs.Targetable{
				addrA,
				// NOTE: addrB isn't included here, but it's pending move from
				// addrA and so this plan request is invalid.
			},
		})
		diags.Sort()

		// We're semi-abusing "ForRPC" here just to get diagnostics that are
		// more easily comparable than the various different diagnostics types
		// tfdiags uses internally. The RPC-friendly diagnostics are also
		// comparison-friendly, by discarding all of the dynamic type information.
		gotDiags := diags.ForRPC()
		wantDiags := tfdiags.Diagnostics{
			tfdiags.Sourceless(
				tfdiags.Warning,
				"Resource targeting is in effect",
				`You are creating a plan with the -target option, which means that the result of this plan may not represent all of the changes requested by the current configuration.

The -target option is not for routine use, and is provided only for exceptional situations such as recovering from errors or mistakes, or when OpenTofu specifically suggests to use it as part of an error message.`,
			),
			tfdiags.Sourceless(
				tfdiags.Error,
				"Moved resource instances excluded by targeting",
				`Resource instances in your current state have moved to new addresses in the latest configuration. OpenTofu must include those resource instances while planning in order to ensure a correct result, but your -target=... options do not fully cover all of those resource instances.

To create a valid plan, either remove your -target=... options altogether or add the following additional target options:
  -target="test_object.b"

Note that adding these options may include further additional resource instances in your plan, in order to respect object dependencies.`,
			),
		}.ForRPC()

		if diff := cmp.Diff(wantDiags, gotDiags); diff != "" {
			t.Errorf("wrong diagnostics\n%s", diff)
		}
	})
	t.Run("without targeting either instance", func(t *testing.T) {
		_, diags := ctx.Plan(m, state, &PlanOpts{
			Mode: plans.NormalMode,
			Targets: []addrs.Targetable{
				mustResourceInstanceAddr("test_object.unrelated"),
				// NOTE: neither addrA nor addrB are included here, but there's
				// a pending move between them and so this is invalid.
			},
		})
		diags.Sort()

		// We're semi-abusing "ForRPC" here just to get diagnostics that are
		// more easily comparable than the various different diagnostics types
		// tfdiags uses internally. The RPC-friendly diagnostics are also
		// comparison-friendly, by discarding all of the dynamic type information.
		gotDiags := diags.ForRPC()
		wantDiags := tfdiags.Diagnostics{
			tfdiags.Sourceless(
				tfdiags.Warning,
				"Resource targeting is in effect",
				`You are creating a plan with the -target option, which means that the result of this plan may not represent all of the changes requested by the current configuration.

The -target option is not for routine use, and is provided only for exceptional situations such as recovering from errors or mistakes, or when OpenTofu specifically suggests to use it as part of an error message.`,
			),
			tfdiags.Sourceless(
				tfdiags.Error,
				"Moved resource instances excluded by targeting",
				`Resource instances in your current state have moved to new addresses in the latest configuration. OpenTofu must include those resource instances while planning in order to ensure a correct result, but your -target=... options do not fully cover all of those resource instances.

To create a valid plan, either remove your -target=... options altogether or add the following additional target options:
  -target="test_object.a"
  -target="test_object.b"

Note that adding these options may include further additional resource instances in your plan, in order to respect object dependencies.`,
			),
		}.ForRPC()

		if diff := cmp.Diff(wantDiags, gotDiags); diff != "" {
			t.Errorf("wrong diagnostics\n%s", diff)
		}
	})
	t.Run("with both addresses in the target set", func(t *testing.T) {
		// The error messages in the other subtests above suggest adding
		// addresses to the set of targets. This additional test makes sure that
		// following that advice actually leads to a valid result.

		_, diags := ctx.Plan(m, state, &PlanOpts{
			Mode: plans.NormalMode,
			Targets: []addrs.Targetable{
				// This time we're including both addresses in the target,
				// to get the same effect an end-user would get if following
				// the advice in our error message in the other subtests.
				addrA,
				addrB,
			},
		})
		diags.Sort()

		// We're semi-abusing "ForRPC" here just to get diagnostics that are
		// more easily comparable than the various different diagnostics types
		// tfdiags uses internally. The RPC-friendly diagnostics are also
		// comparison-friendly, by discarding all of the dynamic type information.
		gotDiags := diags.ForRPC()
		wantDiags := tfdiags.Diagnostics{
			// Still get the warning about the -target option...
			tfdiags.Sourceless(
				tfdiags.Warning,
				"Resource targeting is in effect",
				`You are creating a plan with the -target option, which means that the result of this plan may not represent all of the changes requested by the current configuration.

The -target option is not for routine use, and is provided only for exceptional situations such as recovering from errors or mistakes, or when OpenTofu specifically suggests to use it as part of an error message.`,
			),
			// ...but now we have no error about test_object.a
		}.ForRPC()

		if diff := cmp.Diff(wantDiags, gotDiags); diff != "" {
			t.Errorf("wrong diagnostics\n%s", diff)
		}
	})
}

func TestContext2Plan_untargetedResourceSchemaChange(t *testing.T) {
	// an untargeted resource which requires a schema migration should not
	// block planning due external changes in the plan.
	addrA := mustResourceInstanceAddr("test_object.a")
	addrB := mustResourceInstanceAddr("test_object.b")
	m := testModuleInline(t, map[string]string{
		"main.tf": `
resource "test_object" "a" {
}
resource "test_object" "b" {
}`,
	})

	state := states.BuildState(func(s *states.SyncState) {
		s.SetResourceInstanceCurrent(addrA, &states.ResourceInstanceObjectSrc{
			AttrsJSON: []byte(`{}`),
			Status:    states.ObjectReady,
		}, mustProviderConfig(`provider["registry.opentofu.org/hashicorp/test"]`))
		s.SetResourceInstanceCurrent(addrB, &states.ResourceInstanceObjectSrc{
			// old_list is no longer in the schema
			AttrsJSON: []byte(`{"old_list":["used to be","a list here"]}`),
			Status:    states.ObjectReady,
		}, mustProviderConfig(`provider["registry.opentofu.org/hashicorp/test"]`))
	})

	p := simpleMockProvider()

	// external changes trigger a "drift report", but because test_object.b was
	// not targeted, the state was not fixed to match the schema and cannot be
	// deocded for the report.
	p.ReadResourceFn = func(req providers.ReadResourceRequest) (resp providers.ReadResourceResponse) {
		obj := req.PriorState.AsValueMap()
		// test_number changed externally
		obj["test_number"] = cty.NumberIntVal(1)
		resp.NewState = cty.ObjectVal(obj)
		return resp
	}

	ctx := testContext2(t, &ContextOpts{
		Providers: map[addrs.Provider]providers.Factory{
			addrs.NewDefaultProvider("test"): testProviderFuncFixed(p),
		},
	})

	_, diags := ctx.Plan(m, state, &PlanOpts{
		Mode: plans.NormalMode,
		Targets: []addrs.Targetable{
			addrA,
		},
	})
	//
	assertNoErrors(t, diags)
}

func TestContext2Plan_movedResourceRefreshOnly(t *testing.T) {
	addrA := mustResourceInstanceAddr("test_object.a")
	addrB := mustResourceInstanceAddr("test_object.b")
	m := testModuleInline(t, map[string]string{
		"main.tf": `
			resource "test_object" "b" {
			}

			moved {
				from = test_object.a
				to   = test_object.b
			}
		`,
	})

	state := states.BuildState(func(s *states.SyncState) {
		// The prior state tracks test_object.a, which we should treat as
		// test_object.b because of the "moved" block in the config.
		s.SetResourceInstanceCurrent(addrA, &states.ResourceInstanceObjectSrc{
			AttrsJSON: []byte(`{}`),
			Status:    states.ObjectReady,
		}, mustProviderConfig(`provider["registry.opentofu.org/hashicorp/test"]`))
	})

	p := simpleMockProvider()
	ctx := testContext2(t, &ContextOpts{
		Providers: map[addrs.Provider]providers.Factory{
			addrs.NewDefaultProvider("test"): testProviderFuncFixed(p),
		},
	})

	plan, diags := ctx.Plan(m, state, &PlanOpts{
		Mode: plans.RefreshOnlyMode,
	})
	if diags.HasErrors() {
		t.Fatalf("unexpected errors\n%s", diags.Err().Error())
	}

	t.Run(addrA.String(), func(t *testing.T) {
		instPlan := plan.Changes.ResourceInstance(addrA)
		if instPlan != nil {
			t.Fatalf("unexpected plan for %s; should've moved to %s", addrA, addrB)
		}
	})
	t.Run(addrB.String(), func(t *testing.T) {
		instPlan := plan.Changes.ResourceInstance(addrB)
		if instPlan != nil {
			t.Fatalf("unexpected plan for %s", addrB)
		}
	})
	t.Run("drift", func(t *testing.T) {
		var drifted *plans.ResourceInstanceChangeSrc
		for _, dr := range plan.DriftedResources {
			if dr.Addr.Equal(addrB) {
				drifted = dr
				break
			}
		}

		if drifted == nil {
			t.Fatalf("instance %s is missing from the drifted resource changes", addrB)
		}

		if got, want := drifted.PrevRunAddr, addrA; !got.Equal(want) {
			t.Errorf("wrong previous run address\ngot:  %s\nwant: %s", got, want)
		}
		if got, want := drifted.Action, plans.NoOp; got != want {
			t.Errorf("wrong planned action\ngot:  %s\nwant: %s", got, want)
		}
	})
}

func TestContext2Plan_refreshOnlyMode(t *testing.T) {
	addr := mustResourceInstanceAddr("test_object.a")

	// The configuration, the prior state, and the refresh result intentionally
	// have different values for "test_string" so we can observe that the
	// refresh took effect but the configuration change wasn't considered.
	m := testModuleInline(t, map[string]string{
		"main.tf": `
			resource "test_object" "a" {
				arg = "after"
			}

			output "out" {
				value = test_object.a.arg
			}
		`,
	})
	state := states.BuildState(func(s *states.SyncState) {
		s.SetResourceInstanceCurrent(addr, &states.ResourceInstanceObjectSrc{
			AttrsJSON: []byte(`{"arg":"before"}`),
			Status:    states.ObjectReady,
		}, mustProviderConfig(`provider["registry.opentofu.org/hashicorp/test"]`))
	})

	p := simpleMockProvider()
	p.GetProviderSchemaResponse = &providers.GetProviderSchemaResponse{
		Provider: providers.Schema{Block: simpleTestSchema()},
		ResourceTypes: map[string]providers.Schema{
			"test_object": {
				Block: &configschema.Block{
					Attributes: map[string]*configschema.Attribute{
						"arg": {Type: cty.String, Optional: true},
					},
				},
			},
		},
	}
	p.ReadResourceFn = func(req providers.ReadResourceRequest) providers.ReadResourceResponse {
		newVal, err := cty.Transform(req.PriorState, func(path cty.Path, v cty.Value) (cty.Value, error) {
			if len(path) == 1 && path[0] == (cty.GetAttrStep{Name: "arg"}) {
				return cty.StringVal("current"), nil
			}
			return v, nil
		})
		if err != nil {
			// shouldn't get here
			t.Fatalf("ReadResourceFn transform failed")
			return providers.ReadResourceResponse{}
		}
		return providers.ReadResourceResponse{
			NewState: newVal,
		}
	}
	p.UpgradeResourceStateFn = func(req providers.UpgradeResourceStateRequest) (resp providers.UpgradeResourceStateResponse) {
		// We should've been given the prior state JSON as our input to upgrade.
		if !bytes.Contains(req.RawStateJSON, []byte("before")) {
			t.Fatalf("UpgradeResourceState request doesn't contain the 'before' object\n%s", req.RawStateJSON)
		}

		// We'll put something different in "arg" as part of upgrading, just
		// so that we can verify below that PrevRunState contains the upgraded
		// (but NOT refreshed) version of the object.
		resp.UpgradedState = cty.ObjectVal(map[string]cty.Value{
			"arg": cty.StringVal("upgraded"),
		})
		return resp
	}

	ctx := testContext2(t, &ContextOpts{
		Providers: map[addrs.Provider]providers.Factory{
			addrs.NewDefaultProvider("test"): testProviderFuncFixed(p),
		},
	})

	plan, diags := ctx.Plan(m, state, &PlanOpts{
		Mode: plans.RefreshOnlyMode,
	})
	if diags.HasErrors() {
		t.Fatalf("unexpected errors\n%s", diags.Err().Error())
	}

	if !p.UpgradeResourceStateCalled {
		t.Errorf("Provider's UpgradeResourceState wasn't called; should've been")
	}
	if !p.ReadResourceCalled {
		t.Errorf("Provider's ReadResource wasn't called; should've been")
	}

	if got, want := len(plan.Changes.Resources), 0; got != want {
		t.Errorf("plan contains resource changes; want none\n%s", spew.Sdump(plan.Changes.Resources))
	}

	if instState := plan.PriorState.ResourceInstance(addr); instState == nil {
		t.Errorf("%s has no prior state at all after plan", addr)
	} else {
		if instState.Current == nil {
			t.Errorf("%s has no current object after plan", addr)
		} else if got, want := instState.Current.AttrsJSON, `"current"`; !bytes.Contains(got, []byte(want)) {
			// Should've saved the result of refreshing
			t.Errorf("%s has wrong prior state after plan\ngot:\n%s\n\nwant substring: %s", addr, got, want)
		}
	}
	if instState := plan.PrevRunState.ResourceInstance(addr); instState == nil {
		t.Errorf("%s has no previous run state at all after plan", addr)
	} else {
		if instState.Current == nil {
			t.Errorf("%s has no current object in the previous run state", addr)
		} else if got, want := instState.Current.AttrsJSON, `"upgraded"`; !bytes.Contains(got, []byte(want)) {
			// Should've saved the result of upgrading
			t.Errorf("%s has wrong previous run state after plan\ngot:\n%s\n\nwant substring: %s", addr, got, want)
		}
	}

	// The output value should also have updated. If not, it's likely that we
	// skipped updating the working state to match the refreshed state when we
	// were evaluating the resource.
	if outChangeSrc := plan.Changes.OutputValue(addrs.RootModuleInstance.OutputValue("out")); outChangeSrc == nil {
		t.Errorf("no change planned for output value 'out'")
	} else {
		outChange, err := outChangeSrc.Decode()
		if err != nil {
			t.Fatalf("failed to decode output value 'out': %s", err)
		}
		got := outChange.After
		want := cty.StringVal("current")
		if !want.RawEquals(got) {
			t.Errorf("wrong value for output value 'out'\ngot:  %#v\nwant: %#v", got, want)
		}
	}
}

func TestContext2Plan_refreshOnlyMode_deposed(t *testing.T) {
	addr := mustResourceInstanceAddr("test_object.a")
	deposedKey := states.DeposedKey("byebye")

	// The configuration, the prior state, and the refresh result intentionally
	// have different values for "test_string" so we can observe that the
	// refresh took effect but the configuration change wasn't considered.
	m := testModuleInline(t, map[string]string{
		"main.tf": `
			resource "test_object" "a" {
				arg = "after"
			}

			output "out" {
				value = test_object.a.arg
			}
		`,
	})
	state := states.BuildState(func(s *states.SyncState) {
		// Note that we're intentionally recording a _deposed_ object here,
		// and not including a current object, so a normal (non-refresh)
		// plan would normally plan to create a new object _and_ destroy
		// the deposed one, but refresh-only mode should prevent that.
		s.SetResourceInstanceDeposed(addr, deposedKey, &states.ResourceInstanceObjectSrc{
			AttrsJSON: []byte(`{"arg":"before"}`),
			Status:    states.ObjectReady,
		}, mustProviderConfig(`provider["registry.opentofu.org/hashicorp/test"]`))
	})

	p := simpleMockProvider()
	p.GetProviderSchemaResponse = &providers.GetProviderSchemaResponse{
		Provider: providers.Schema{Block: simpleTestSchema()},
		ResourceTypes: map[string]providers.Schema{
			"test_object": {
				Block: &configschema.Block{
					Attributes: map[string]*configschema.Attribute{
						"arg": {Type: cty.String, Optional: true},
					},
				},
			},
		},
	}
	p.ReadResourceFn = func(req providers.ReadResourceRequest) providers.ReadResourceResponse {
		newVal, err := cty.Transform(req.PriorState, func(path cty.Path, v cty.Value) (cty.Value, error) {
			if len(path) == 1 && path[0] == (cty.GetAttrStep{Name: "arg"}) {
				return cty.StringVal("current"), nil
			}
			return v, nil
		})
		if err != nil {
			// shouldn't get here
			t.Fatalf("ReadResourceFn transform failed")
			return providers.ReadResourceResponse{}
		}
		return providers.ReadResourceResponse{
			NewState: newVal,
		}
	}
	p.UpgradeResourceStateFn = func(req providers.UpgradeResourceStateRequest) (resp providers.UpgradeResourceStateResponse) {
		// We should've been given the prior state JSON as our input to upgrade.
		if !bytes.Contains(req.RawStateJSON, []byte("before")) {
			t.Fatalf("UpgradeResourceState request doesn't contain the 'before' object\n%s", req.RawStateJSON)
		}

		// We'll put something different in "arg" as part of upgrading, just
		// so that we can verify below that PrevRunState contains the upgraded
		// (but NOT refreshed) version of the object.
		resp.UpgradedState = cty.ObjectVal(map[string]cty.Value{
			"arg": cty.StringVal("upgraded"),
		})
		return resp
	}

	ctx := testContext2(t, &ContextOpts{
		Providers: map[addrs.Provider]providers.Factory{
			addrs.NewDefaultProvider("test"): testProviderFuncFixed(p),
		},
	})

	plan, diags := ctx.Plan(m, state, &PlanOpts{
		Mode: plans.RefreshOnlyMode,
	})
	if diags.HasErrors() {
		t.Fatalf("unexpected errors\n%s", diags.Err().Error())
	}

	if !p.UpgradeResourceStateCalled {
		t.Errorf("Provider's UpgradeResourceState wasn't called; should've been")
	}
	if !p.ReadResourceCalled {
		t.Errorf("Provider's ReadResource wasn't called; should've been")
	}

	if got, want := len(plan.Changes.Resources), 0; got != want {
		t.Errorf("plan contains resource changes; want none\n%s", spew.Sdump(plan.Changes.Resources))
	}

	if instState := plan.PriorState.ResourceInstance(addr); instState == nil {
		t.Errorf("%s has no prior state at all after plan", addr)
	} else {
		if obj := instState.Deposed[deposedKey]; obj == nil {
			t.Errorf("%s has no deposed object after plan", addr)
		} else if got, want := obj.AttrsJSON, `"current"`; !bytes.Contains(got, []byte(want)) {
			// Should've saved the result of refreshing
			t.Errorf("%s has wrong prior state after plan\ngot:\n%s\n\nwant substring: %s", addr, got, want)
		}
	}
	if instState := plan.PrevRunState.ResourceInstance(addr); instState == nil {
		t.Errorf("%s has no previous run state at all after plan", addr)
	} else {
		if obj := instState.Deposed[deposedKey]; obj == nil {
			t.Errorf("%s has no deposed object in the previous run state", addr)
		} else if got, want := obj.AttrsJSON, `"upgraded"`; !bytes.Contains(got, []byte(want)) {
			// Should've saved the result of upgrading
			t.Errorf("%s has wrong previous run state after plan\ngot:\n%s\n\nwant substring: %s", addr, got, want)
		}
	}

	// The output value should also have updated. If not, it's likely that we
	// skipped updating the working state to match the refreshed state when we
	// were evaluating the resource.
	if outChangeSrc := plan.Changes.OutputValue(addrs.RootModuleInstance.OutputValue("out")); outChangeSrc == nil {
		t.Errorf("no change planned for output value 'out'")
	} else {
		outChange, err := outChangeSrc.Decode()
		if err != nil {
			t.Fatalf("failed to decode output value 'out': %s", err)
		}
		got := outChange.After
		want := cty.UnknownVal(cty.String)
		if !want.RawEquals(got) {
			t.Errorf("wrong value for output value 'out'\ngot:  %#v\nwant: %#v", got, want)
		}
	}

	// Deposed objects should not be represented in drift.
	if len(plan.DriftedResources) > 0 {
		t.Errorf("unexpected drifted resources (%d)", len(plan.DriftedResources))
	}
}

func TestContext2Plan_refreshOnlyMode_orphan(t *testing.T) {
	addr := mustAbsResourceAddr("test_object.a")

	// The configuration, the prior state, and the refresh result intentionally
	// have different values for "test_string" so we can observe that the
	// refresh took effect but the configuration change wasn't considered.
	m := testModuleInline(t, map[string]string{
		"main.tf": `
			resource "test_object" "a" {
				arg = "after"
				count = 1
			}

			output "out" {
				value = test_object.a.*.arg
			}
		`,
	})
	state := states.BuildState(func(s *states.SyncState) {
		s.SetResourceInstanceCurrent(addr.Instance(addrs.IntKey(0)), &states.ResourceInstanceObjectSrc{
			AttrsJSON: []byte(`{"arg":"before"}`),
			Status:    states.ObjectReady,
		}, mustProviderConfig(`provider["registry.opentofu.org/hashicorp/test"]`))
		s.SetResourceInstanceCurrent(addr.Instance(addrs.IntKey(1)), &states.ResourceInstanceObjectSrc{
			AttrsJSON: []byte(`{"arg":"before"}`),
			Status:    states.ObjectReady,
		}, mustProviderConfig(`provider["registry.opentofu.org/hashicorp/test"]`))
	})

	p := simpleMockProvider()
	p.GetProviderSchemaResponse = &providers.GetProviderSchemaResponse{
		Provider: providers.Schema{Block: simpleTestSchema()},
		ResourceTypes: map[string]providers.Schema{
			"test_object": {
				Block: &configschema.Block{
					Attributes: map[string]*configschema.Attribute{
						"arg": {Type: cty.String, Optional: true},
					},
				},
			},
		},
	}
	p.ReadResourceFn = func(req providers.ReadResourceRequest) providers.ReadResourceResponse {
		newVal, err := cty.Transform(req.PriorState, func(path cty.Path, v cty.Value) (cty.Value, error) {
			if len(path) == 1 && path[0] == (cty.GetAttrStep{Name: "arg"}) {
				return cty.StringVal("current"), nil
			}
			return v, nil
		})
		if err != nil {
			// shouldn't get here
			t.Fatalf("ReadResourceFn transform failed")
			return providers.ReadResourceResponse{}
		}
		return providers.ReadResourceResponse{
			NewState: newVal,
		}
	}
	p.UpgradeResourceStateFn = func(req providers.UpgradeResourceStateRequest) (resp providers.UpgradeResourceStateResponse) {
		// We should've been given the prior state JSON as our input to upgrade.
		if !bytes.Contains(req.RawStateJSON, []byte("before")) {
			t.Fatalf("UpgradeResourceState request doesn't contain the 'before' object\n%s", req.RawStateJSON)
		}

		// We'll put something different in "arg" as part of upgrading, just
		// so that we can verify below that PrevRunState contains the upgraded
		// (but NOT refreshed) version of the object.
		resp.UpgradedState = cty.ObjectVal(map[string]cty.Value{
			"arg": cty.StringVal("upgraded"),
		})
		return resp
	}

	ctx := testContext2(t, &ContextOpts{
		Providers: map[addrs.Provider]providers.Factory{
			addrs.NewDefaultProvider("test"): testProviderFuncFixed(p),
		},
	})

	plan, diags := ctx.Plan(m, state, &PlanOpts{
		Mode: plans.RefreshOnlyMode,
	})
	if diags.HasErrors() {
		t.Fatalf("unexpected errors\n%s", diags.Err().Error())
	}

	if !p.UpgradeResourceStateCalled {
		t.Errorf("Provider's UpgradeResourceState wasn't called; should've been")
	}
	if !p.ReadResourceCalled {
		t.Errorf("Provider's ReadResource wasn't called; should've been")
	}

	if got, want := len(plan.Changes.Resources), 0; got != want {
		t.Errorf("plan contains resource changes; want none\n%s", spew.Sdump(plan.Changes.Resources))
	}

	if rState := plan.PriorState.Resource(addr); rState == nil {
		t.Errorf("%s has no prior state at all after plan", addr)
	} else {
		for i := 0; i < 2; i++ {
			instKey := addrs.IntKey(i)
			if obj := rState.Instance(instKey).Current; obj == nil {
				t.Errorf("%s%s has no object after plan", addr, instKey)
			} else if got, want := obj.AttrsJSON, `"current"`; !bytes.Contains(got, []byte(want)) {
				// Should've saved the result of refreshing
				t.Errorf("%s%s has wrong prior state after plan\ngot:\n%s\n\nwant substring: %s", addr, instKey, got, want)
			}
		}
	}
	if rState := plan.PrevRunState.Resource(addr); rState == nil {
		t.Errorf("%s has no prior state at all after plan", addr)
	} else {
		for i := 0; i < 2; i++ {
			instKey := addrs.IntKey(i)
			if obj := rState.Instance(instKey).Current; obj == nil {
				t.Errorf("%s%s has no object after plan", addr, instKey)
			} else if got, want := obj.AttrsJSON, `"upgraded"`; !bytes.Contains(got, []byte(want)) {
				// Should've saved the result of upgrading
				t.Errorf("%s%s has wrong prior state after plan\ngot:\n%s\n\nwant substring: %s", addr, instKey, got, want)
			}
		}
	}

	// The output value should also have updated. If not, it's likely that we
	// skipped updating the working state to match the refreshed state when we
	// were evaluating the resource.
	if outChangeSrc := plan.Changes.OutputValue(addrs.RootModuleInstance.OutputValue("out")); outChangeSrc == nil {
		t.Errorf("no change planned for output value 'out'")
	} else {
		outChange, err := outChangeSrc.Decode()
		if err != nil {
			t.Fatalf("failed to decode output value 'out': %s", err)
		}
		got := outChange.After
		want := cty.TupleVal([]cty.Value{cty.StringVal("current"), cty.StringVal("current")})
		if !want.RawEquals(got) {
			t.Errorf("wrong value for output value 'out'\ngot:  %#v\nwant: %#v", got, want)
		}
	}
}

func TestContext2Plan_invalidSensitiveModuleOutput(t *testing.T) {
	m := testModuleInline(t, map[string]string{
		"child/main.tf": `
output "out" {
  value = sensitive("xyz")
}`,
		"main.tf": `
module "child" {
  source = "./child"
}

output "root" {
  value = module.child.out
}`,
	})

	ctx := testContext2(t, &ContextOpts{})

	_, diags := ctx.Plan(m, states.NewState(), DefaultPlanOpts)
	if !diags.HasErrors() {
		t.Fatal("succeeded; want errors")
	}
	if got, want := diags.Err().Error(), "Output refers to sensitive values"; !strings.Contains(got, want) {
		t.Fatalf("wrong error:\ngot:  %s\nwant: message containing %q", got, want)
	}
}

func TestContext2Plan_planDataSourceSensitiveNested(t *testing.T) {
	m := testModuleInline(t, map[string]string{
		"main.tf": `
resource "test_instance" "bar" {
}

data "test_data_source" "foo" {
  foo {
    bar = test_instance.bar.sensitive
  }
}
`,
	})

	p := new(MockProvider)
	p.PlanResourceChangeFn = func(req providers.PlanResourceChangeRequest) (resp providers.PlanResourceChangeResponse) {
		resp.PlannedState = cty.ObjectVal(map[string]cty.Value{
			"sensitive": cty.UnknownVal(cty.String),
		})
		return resp
	}
	p.GetProviderSchemaResponse = getProviderSchemaResponseFromProviderSchema(&ProviderSchema{
		ResourceTypes: map[string]*configschema.Block{
			"test_instance": {
				Attributes: map[string]*configschema.Attribute{
					"sensitive": {
						Type:      cty.String,
						Computed:  true,
						Sensitive: true,
					},
				},
			},
		},
		DataSources: map[string]*configschema.Block{
			"test_data_source": {
				Attributes: map[string]*configschema.Attribute{
					"id": {
						Type:     cty.String,
						Computed: true,
					},
				},
				BlockTypes: map[string]*configschema.NestedBlock{
					"foo": {
						Block: configschema.Block{
							Attributes: map[string]*configschema.Attribute{
								"bar": {Type: cty.String, Optional: true},
							},
						},
						Nesting: configschema.NestingSet,
					},
				},
			},
		},
	})

	state := states.NewState()
	root := state.EnsureModule(addrs.RootModuleInstance)
	root.SetResourceInstanceCurrent(
		mustResourceInstanceAddr("data.test_data_source.foo").Resource,
		&states.ResourceInstanceObjectSrc{
			Status:    states.ObjectReady,
			AttrsJSON: []byte(`{"string":"data_id", "foo":[{"bar":"old"}]}`),
			AttrSensitivePaths: []cty.PathValueMarks{
				{
					Path:  cty.GetAttrPath("foo"),
					Marks: cty.NewValueMarks(marks.Sensitive),
				},
			},
		},
		mustProviderConfig(`provider["registry.opentofu.org/hashicorp/test"]`),
	)
	root.SetResourceInstanceCurrent(
		mustResourceInstanceAddr("test_instance.bar").Resource,
		&states.ResourceInstanceObjectSrc{
			Status:    states.ObjectReady,
			AttrsJSON: []byte(`{"sensitive":"old"}`),
			AttrSensitivePaths: []cty.PathValueMarks{
				{
					Path:  cty.GetAttrPath("sensitive"),
					Marks: cty.NewValueMarks(marks.Sensitive),
				},
			},
		},
		mustProviderConfig(`provider["registry.opentofu.org/hashicorp/test"]`),
	)

	ctx := testContext2(t, &ContextOpts{
		Providers: map[addrs.Provider]providers.Factory{
			addrs.NewDefaultProvider("test"): testProviderFuncFixed(p),
		},
	})

	plan, diags := ctx.Plan(m, state, DefaultPlanOpts)
	assertNoErrors(t, diags)

	for _, res := range plan.Changes.Resources {
		switch res.Addr.String() {
		case "test_instance.bar":
			if res.Action != plans.Update {
				t.Fatalf("unexpected %s change for %s", res.Action, res.Addr)
			}
		case "data.test_data_source.foo":
			if res.Action != plans.Read {
				t.Fatalf("unexpected %s change for %s", res.Action, res.Addr)
			}
		default:
			t.Fatalf("unexpected %s change for %s", res.Action, res.Addr)
		}
	}
}

func TestContext2Plan_forceReplace(t *testing.T) {
	addrA := mustResourceInstanceAddr("test_object.a")
	addrB := mustResourceInstanceAddr("test_object.b")
	m := testModuleInline(t, map[string]string{
		"main.tf": `
			resource "test_object" "a" {
			}
			resource "test_object" "b" {
			}
		`,
	})

	state := states.BuildState(func(s *states.SyncState) {
		s.SetResourceInstanceCurrent(addrA, &states.ResourceInstanceObjectSrc{
			AttrsJSON: []byte(`{}`),
			Status:    states.ObjectReady,
		}, mustProviderConfig(`provider["registry.opentofu.org/hashicorp/test"]`))
		s.SetResourceInstanceCurrent(addrB, &states.ResourceInstanceObjectSrc{
			AttrsJSON: []byte(`{}`),
			Status:    states.ObjectReady,
		}, mustProviderConfig(`provider["registry.opentofu.org/hashicorp/test"]`))
	})

	p := simpleMockProvider()
	ctx := testContext2(t, &ContextOpts{
		Providers: map[addrs.Provider]providers.Factory{
			addrs.NewDefaultProvider("test"): testProviderFuncFixed(p),
		},
	})

	plan, diags := ctx.Plan(m, state, &PlanOpts{
		Mode: plans.NormalMode,
		ForceReplace: []addrs.AbsResourceInstance{
			addrA,
		},
	})
	if diags.HasErrors() {
		t.Fatalf("unexpected errors\n%s", diags.Err().Error())
	}

	t.Run(addrA.String(), func(t *testing.T) {
		instPlan := plan.Changes.ResourceInstance(addrA)
		if instPlan == nil {
			t.Fatalf("no plan for %s at all", addrA)
		}

		if got, want := instPlan.Action, plans.DeleteThenCreate; got != want {
			t.Errorf("wrong planned action\ngot:  %s\nwant: %s", got, want)
		}
		if got, want := instPlan.ActionReason, plans.ResourceInstanceReplaceByRequest; got != want {
			t.Errorf("wrong action reason\ngot:  %s\nwant: %s", got, want)
		}
	})
	t.Run(addrB.String(), func(t *testing.T) {
		instPlan := plan.Changes.ResourceInstance(addrB)
		if instPlan == nil {
			t.Fatalf("no plan for %s at all", addrB)
		}

		if got, want := instPlan.Action, plans.NoOp; got != want {
			t.Errorf("wrong planned action\ngot:  %s\nwant: %s", got, want)
		}
		if got, want := instPlan.ActionReason, plans.ResourceInstanceChangeNoReason; got != want {
			t.Errorf("wrong action reason\ngot:  %s\nwant: %s", got, want)
		}
	})
}

func TestContext2Plan_forceReplaceIncompleteAddr(t *testing.T) {
	addr0 := mustResourceInstanceAddr("test_object.a[0]")
	addr1 := mustResourceInstanceAddr("test_object.a[1]")
	addrBare := mustResourceInstanceAddr("test_object.a")
	m := testModuleInline(t, map[string]string{
		"main.tf": `
			resource "test_object" "a" {
				count = 2
			}
		`,
	})

	state := states.BuildState(func(s *states.SyncState) {
		s.SetResourceInstanceCurrent(addr0, &states.ResourceInstanceObjectSrc{
			AttrsJSON: []byte(`{}`),
			Status:    states.ObjectReady,
		}, mustProviderConfig(`provider["registry.opentofu.org/hashicorp/test"]`))
		s.SetResourceInstanceCurrent(addr1, &states.ResourceInstanceObjectSrc{
			AttrsJSON: []byte(`{}`),
			Status:    states.ObjectReady,
		}, mustProviderConfig(`provider["registry.opentofu.org/hashicorp/test"]`))
	})

	p := simpleMockProvider()
	ctx := testContext2(t, &ContextOpts{
		Providers: map[addrs.Provider]providers.Factory{
			addrs.NewDefaultProvider("test"): testProviderFuncFixed(p),
		},
	})

	plan, diags := ctx.Plan(m, state, &PlanOpts{
		Mode: plans.NormalMode,
		ForceReplace: []addrs.AbsResourceInstance{
			addrBare,
		},
	})
	if diags.HasErrors() {
		t.Fatalf("unexpected errors\n%s", diags.Err().Error())
	}
	diagsErr := diags.ErrWithWarnings()
	if diagsErr == nil {
		t.Fatalf("no warnings were returned")
	}
	if got, want := diagsErr.Error(), "Incompletely-matched force-replace resource instance"; !strings.Contains(got, want) {
		t.Errorf("missing expected warning\ngot:\n%s\n\nwant substring: %s", got, want)
	}

	t.Run(addr0.String(), func(t *testing.T) {
		instPlan := plan.Changes.ResourceInstance(addr0)
		if instPlan == nil {
			t.Fatalf("no plan for %s at all", addr0)
		}

		if got, want := instPlan.Action, plans.NoOp; got != want {
			t.Errorf("wrong planned action\ngot:  %s\nwant: %s", got, want)
		}
		if got, want := instPlan.ActionReason, plans.ResourceInstanceChangeNoReason; got != want {
			t.Errorf("wrong action reason\ngot:  %s\nwant: %s", got, want)
		}
	})
	t.Run(addr1.String(), func(t *testing.T) {
		instPlan := plan.Changes.ResourceInstance(addr1)
		if instPlan == nil {
			t.Fatalf("no plan for %s at all", addr1)
		}

		if got, want := instPlan.Action, plans.NoOp; got != want {
			t.Errorf("wrong planned action\ngot:  %s\nwant: %s", got, want)
		}
		if got, want := instPlan.ActionReason, plans.ResourceInstanceChangeNoReason; got != want {
			t.Errorf("wrong action reason\ngot:  %s\nwant: %s", got, want)
		}
	})
}

// Verify that adding a module instance does force existing module data sources
// to be deferred
func TestContext2Plan_noChangeDataSourceAddingModuleInstance(t *testing.T) {
	m := testModuleInline(t, map[string]string{
		"main.tf": `
locals {
  data = {
    a = "a"
    b = "b"
  }
}

module "one" {
  source   = "./mod"
  for_each = local.data
  input = each.value
}

module "two" {
  source   = "./mod"
  for_each = module.one
  input = each.value.output
}
`,
		"mod/main.tf": `
variable "input" {
}

resource "test_resource" "x" {
  value = var.input
}

data "test_data_source" "d" {
  foo = test_resource.x.id
}

output "output" {
  value = test_resource.x.id
}
`,
	})

	p := testProvider("test")
	p.ReadDataSourceResponse = &providers.ReadDataSourceResponse{
		State: cty.ObjectVal(map[string]cty.Value{
			"id":  cty.StringVal("data"),
			"foo": cty.StringVal("foo"),
		}),
	}
	state := states.NewState()
	modOne := addrs.RootModuleInstance.Child("one", addrs.StringKey("a"))
	modTwo := addrs.RootModuleInstance.Child("two", addrs.StringKey("a"))
	one := state.EnsureModule(modOne)
	two := state.EnsureModule(modTwo)
	one.SetResourceInstanceCurrent(
		mustResourceInstanceAddr(`test_resource.x`).Resource,
		&states.ResourceInstanceObjectSrc{
			Status:    states.ObjectReady,
			AttrsJSON: []byte(`{"id":"foo","value":"a"}`),
		},
		mustProviderConfig(`provider["registry.opentofu.org/hashicorp/test"]`),
	)
	one.SetResourceInstanceCurrent(
		mustResourceInstanceAddr(`data.test_data_source.d`).Resource,
		&states.ResourceInstanceObjectSrc{
			Status:    states.ObjectReady,
			AttrsJSON: []byte(`{"id":"data"}`),
		},
		mustProviderConfig(`provider["registry.opentofu.org/hashicorp/test"]`),
	)
	two.SetResourceInstanceCurrent(
		mustResourceInstanceAddr(`test_resource.x`).Resource,
		&states.ResourceInstanceObjectSrc{
			Status:    states.ObjectReady,
			AttrsJSON: []byte(`{"id":"foo","value":"foo"}`),
		},
		mustProviderConfig(`provider["registry.opentofu.org/hashicorp/test"]`),
	)
	two.SetResourceInstanceCurrent(
		mustResourceInstanceAddr(`data.test_data_source.d`).Resource,
		&states.ResourceInstanceObjectSrc{
			Status:    states.ObjectReady,
			AttrsJSON: []byte(`{"id":"data"}`),
		},
		mustProviderConfig(`provider["registry.opentofu.org/hashicorp/test"]`),
	)

	ctx := testContext2(t, &ContextOpts{
		Providers: map[addrs.Provider]providers.Factory{
			addrs.NewDefaultProvider("test"): testProviderFuncFixed(p),
		},
	})

	plan, diags := ctx.Plan(m, state, DefaultPlanOpts)
	assertNoErrors(t, diags)

	for _, res := range plan.Changes.Resources {
		// both existing data sources should be read during plan
		if res.Addr.Module[0].InstanceKey == addrs.StringKey("b") {
			continue
		}

		if res.Addr.Resource.Resource.Mode == addrs.DataResourceMode && res.Action != plans.NoOp {
			t.Errorf("unexpected %s plan for %s", res.Action, res.Addr)
		}
	}
}

func TestContext2Plan_moduleExpandOrphansResourceInstance(t *testing.T) {
	// This test deals with the situation where a user has changed the
	// repetition/expansion mode for a module call while there are already
	// resource instances from the previous declaration in the state.
	//
	// This is conceptually just the same as removing the resources
	// from the module configuration only for that instance, but the
	// implementation of it ends up a little different because it's
	// an entry in the resource address's _module path_ that we'll find
	// missing, rather than the resource's own instance key, and so
	// our analyses need to handle that situation by indicating that all
	// of the resources under the missing module instance have zero
	// instances, regardless of which resource in that module we might
	// be asking about, and do so without tripping over any missing
	// registrations in the instance expander that might lead to panics
	// if we aren't careful.
	//
	// (For some history here, see https://github.com/hashicorp/terraform/issues/30110 )

	addrNoKey := mustResourceInstanceAddr("module.child.test_object.a[0]")
	addrZeroKey := mustResourceInstanceAddr("module.child[0].test_object.a[0]")
	m := testModuleInline(t, map[string]string{
		"main.tf": `
			module "child" {
				source = "./child"
				count = 1
			}
		`,
		"child/main.tf": `
			resource "test_object" "a" {
				count = 1
			}
		`,
	})

	state := states.BuildState(func(s *states.SyncState) {
		// Notice that addrNoKey is the address which lacks any instance key
		// for module.child, and so that module instance doesn't match the
		// call declared above with count = 1, and therefore the resource
		// inside is "orphaned" even though the resource block actually
		// still exists there.
		s.SetResourceInstanceCurrent(addrNoKey, &states.ResourceInstanceObjectSrc{
			AttrsJSON: []byte(`{}`),
			Status:    states.ObjectReady,
		}, mustProviderConfig(`provider["registry.opentofu.org/hashicorp/test"]`))
	})

	p := simpleMockProvider()
	ctx := testContext2(t, &ContextOpts{
		Providers: map[addrs.Provider]providers.Factory{
			addrs.NewDefaultProvider("test"): testProviderFuncFixed(p),
		},
	})

	plan, diags := ctx.Plan(m, state, &PlanOpts{
		Mode: plans.NormalMode,
	})
	if diags.HasErrors() {
		t.Fatalf("unexpected errors\n%s", diags.Err().Error())
	}

	t.Run(addrNoKey.String(), func(t *testing.T) {
		instPlan := plan.Changes.ResourceInstance(addrNoKey)
		if instPlan == nil {
			t.Fatalf("no plan for %s at all", addrNoKey)
		}

		if got, want := instPlan.Addr, addrNoKey; !got.Equal(want) {
			t.Errorf("wrong current address\ngot:  %s\nwant: %s", got, want)
		}
		if got, want := instPlan.PrevRunAddr, addrNoKey; !got.Equal(want) {
			t.Errorf("wrong previous run address\ngot:  %s\nwant: %s", got, want)
		}
		if got, want := instPlan.Action, plans.Delete; got != want {
			t.Errorf("wrong planned action\ngot:  %s\nwant: %s", got, want)
		}
		if got, want := instPlan.ActionReason, plans.ResourceInstanceDeleteBecauseNoModule; got != want {
			t.Errorf("wrong action reason\ngot:  %s\nwant: %s", got, want)
		}
	})

	t.Run(addrZeroKey.String(), func(t *testing.T) {
		instPlan := plan.Changes.ResourceInstance(addrZeroKey)
		if instPlan == nil {
			t.Fatalf("no plan for %s at all", addrZeroKey)
		}

		if got, want := instPlan.Addr, addrZeroKey; !got.Equal(want) {
			t.Errorf("wrong current address\ngot:  %s\nwant: %s", got, want)
		}
		if got, want := instPlan.PrevRunAddr, addrZeroKey; !got.Equal(want) {
			t.Errorf("wrong previous run address\ngot:  %s\nwant: %s", got, want)
		}
		if got, want := instPlan.Action, plans.Create; got != want {
			t.Errorf("wrong planned action\ngot:  %s\nwant: %s", got, want)
		}
		if got, want := instPlan.ActionReason, plans.ResourceInstanceChangeNoReason; got != want {
			t.Errorf("wrong action reason\ngot:  %s\nwant: %s", got, want)
		}
	})
}

func TestContext2Plan_resourcePreconditionPostcondition(t *testing.T) {
	m := testModuleInline(t, map[string]string{
		"main.tf": `
variable "boop" {
  type = string
}

resource "test_resource" "a" {
  value = var.boop
  lifecycle {
    precondition {
      condition     = var.boop == "boop"
      error_message = "Wrong boop."
    }
    postcondition {
      condition     = self.output != ""
      error_message = "Output must not be blank."
    }
  }
}

`,
	})

	p := testProvider("test")
	p.GetProviderSchemaResponse = getProviderSchemaResponseFromProviderSchema(&ProviderSchema{
		ResourceTypes: map[string]*configschema.Block{
			"test_resource": {
				Attributes: map[string]*configschema.Attribute{
					"value": {
						Type:     cty.String,
						Required: true,
					},
					"output": {
						Type:     cty.String,
						Computed: true,
					},
				},
			},
		},
	})

	t.Run("conditions pass", func(t *testing.T) {
		ctx := testContext2(t, &ContextOpts{
			Providers: map[addrs.Provider]providers.Factory{
				addrs.NewDefaultProvider("test"): testProviderFuncFixed(p),
			},
		})

		p.PlanResourceChangeFn = func(req providers.PlanResourceChangeRequest) (resp providers.PlanResourceChangeResponse) {
			m := req.ProposedNewState.AsValueMap()
			m["output"] = cty.StringVal("bar")

			resp.PlannedState = cty.ObjectVal(m)
			resp.LegacyTypeSystem = true
			return resp
		}
		plan, diags := ctx.Plan(m, states.NewState(), &PlanOpts{
			Mode: plans.NormalMode,
			SetVariables: InputValues{
				"boop": &InputValue{
					Value:      cty.StringVal("boop"),
					SourceType: ValueFromCLIArg,
				},
			},
		})
		assertNoErrors(t, diags)
		for _, res := range plan.Changes.Resources {
			switch res.Addr.String() {
			case "test_resource.a":
				if res.Action != plans.Create {
					t.Fatalf("unexpected %s change for %s", res.Action, res.Addr)
				}
			default:
				t.Fatalf("unexpected %s change for %s", res.Action, res.Addr)
			}
		}
	})

	t.Run("precondition fail", func(t *testing.T) {
		ctx := testContext2(t, &ContextOpts{
			Providers: map[addrs.Provider]providers.Factory{
				addrs.NewDefaultProvider("test"): testProviderFuncFixed(p),
			},
		})

		_, diags := ctx.Plan(m, states.NewState(), &PlanOpts{
			Mode: plans.NormalMode,
			SetVariables: InputValues{
				"boop": &InputValue{
					Value:      cty.StringVal("nope"),
					SourceType: ValueFromCLIArg,
				},
			},
		})
		if !diags.HasErrors() {
			t.Fatal("succeeded; want errors")
		}
		if got, want := diags.Err().Error(), "Resource precondition failed: Wrong boop."; got != want {
			t.Fatalf("wrong error:\ngot:  %s\nwant: %q", got, want)
		}
		if p.PlanResourceChangeCalled {
			t.Errorf("Provider's PlanResourceChange was called; should'nt've been")
		}
	})

	t.Run("precondition fail refresh-only", func(t *testing.T) {
		ctx := testContext2(t, &ContextOpts{
			Providers: map[addrs.Provider]providers.Factory{
				addrs.NewDefaultProvider("test"): testProviderFuncFixed(p),
			},
		})

		state := states.BuildState(func(s *states.SyncState) {
			s.SetResourceInstanceCurrent(mustResourceInstanceAddr("test_resource.a"), &states.ResourceInstanceObjectSrc{
				AttrsJSON: []byte(`{"value":"boop","output":"blorp"}`),
				Status:    states.ObjectReady,
			}, mustProviderConfig(`provider["registry.opentofu.org/hashicorp/test"]`))
		})
		_, diags := ctx.Plan(m, state, &PlanOpts{
			Mode: plans.RefreshOnlyMode,
			SetVariables: InputValues{
				"boop": &InputValue{
					Value:      cty.StringVal("nope"),
					SourceType: ValueFromCLIArg,
				},
			},
		})
		assertNoErrors(t, diags)
		if len(diags) == 0 {
			t.Fatalf("no diags, but should have warnings")
		}
		if got, want := diags.ErrWithWarnings().Error(), "Resource precondition failed: Wrong boop."; got != want {
			t.Fatalf("wrong warning:\ngot:  %s\nwant: %q", got, want)
		}
		if !p.ReadResourceCalled {
			t.Errorf("Provider's ReadResource wasn't called; should've been")
		}
	})

	t.Run("postcondition fail", func(t *testing.T) {
		ctx := testContext2(t, &ContextOpts{
			Providers: map[addrs.Provider]providers.Factory{
				addrs.NewDefaultProvider("test"): testProviderFuncFixed(p),
			},
		})

		p.PlanResourceChangeFn = func(req providers.PlanResourceChangeRequest) (resp providers.PlanResourceChangeResponse) {
			m := req.ProposedNewState.AsValueMap()
			m["output"] = cty.StringVal("")

			resp.PlannedState = cty.ObjectVal(m)
			resp.LegacyTypeSystem = true
			return resp
		}
		_, diags := ctx.Plan(m, states.NewState(), &PlanOpts{
			Mode: plans.NormalMode,
			SetVariables: InputValues{
				"boop": &InputValue{
					Value:      cty.StringVal("boop"),
					SourceType: ValueFromCLIArg,
				},
			},
		})
		if !diags.HasErrors() {
			t.Fatal("succeeded; want errors")
		}
		if got, want := diags.Err().Error(), "Resource postcondition failed: Output must not be blank."; got != want {
			t.Fatalf("wrong error:\ngot:  %s\nwant: %q", got, want)
		}
		if !p.PlanResourceChangeCalled {
			t.Errorf("Provider's PlanResourceChange wasn't called; should've been")
		}
	})

	t.Run("postcondition fail refresh-only", func(t *testing.T) {
		ctx := testContext2(t, &ContextOpts{
			Providers: map[addrs.Provider]providers.Factory{
				addrs.NewDefaultProvider("test"): testProviderFuncFixed(p),
			},
		})

		state := states.BuildState(func(s *states.SyncState) {
			s.SetResourceInstanceCurrent(mustResourceInstanceAddr("test_resource.a"), &states.ResourceInstanceObjectSrc{
				AttrsJSON: []byte(`{"value":"boop","output":"blorp"}`),
				Status:    states.ObjectReady,
			}, mustProviderConfig(`provider["registry.opentofu.org/hashicorp/test"]`))
		})
		p.ReadResourceFn = func(req providers.ReadResourceRequest) (resp providers.ReadResourceResponse) {
			newVal, err := cty.Transform(req.PriorState, func(path cty.Path, v cty.Value) (cty.Value, error) {
				if len(path) == 1 && path[0] == (cty.GetAttrStep{Name: "output"}) {
					return cty.StringVal(""), nil
				}
				return v, nil
			})
			if err != nil {
				// shouldn't get here
				t.Fatalf("ReadResourceFn transform failed")
				return providers.ReadResourceResponse{}
			}
			return providers.ReadResourceResponse{
				NewState: newVal,
			}
		}
		_, diags := ctx.Plan(m, state, &PlanOpts{
			Mode: plans.RefreshOnlyMode,
			SetVariables: InputValues{
				"boop": &InputValue{
					Value:      cty.StringVal("boop"),
					SourceType: ValueFromCLIArg,
				},
			},
		})
		assertNoErrors(t, diags)
		if len(diags) == 0 {
			t.Fatalf("no diags, but should have warnings")
		}
		if got, want := diags.ErrWithWarnings().Error(), "Resource postcondition failed: Output must not be blank."; got != want {
			t.Fatalf("wrong warning:\ngot:  %s\nwant: %q", got, want)
		}
		if !p.ReadResourceCalled {
			t.Errorf("Provider's ReadResource wasn't called; should've been")
		}
		if p.PlanResourceChangeCalled {
			t.Errorf("Provider's PlanResourceChange was called; should'nt've been")
		}
	})

	t.Run("precondition and postcondition fail refresh-only", func(t *testing.T) {
		ctx := testContext2(t, &ContextOpts{
			Providers: map[addrs.Provider]providers.Factory{
				addrs.NewDefaultProvider("test"): testProviderFuncFixed(p),
			},
		})

		state := states.BuildState(func(s *states.SyncState) {
			s.SetResourceInstanceCurrent(mustResourceInstanceAddr("test_resource.a"), &states.ResourceInstanceObjectSrc{
				AttrsJSON: []byte(`{"value":"boop","output":"blorp"}`),
				Status:    states.ObjectReady,
			}, mustProviderConfig(`provider["registry.opentofu.org/hashicorp/test"]`))
		})
		p.ReadResourceFn = func(req providers.ReadResourceRequest) (resp providers.ReadResourceResponse) {
			newVal, err := cty.Transform(req.PriorState, func(path cty.Path, v cty.Value) (cty.Value, error) {
				if len(path) == 1 && path[0] == (cty.GetAttrStep{Name: "output"}) {
					return cty.StringVal(""), nil
				}
				return v, nil
			})
			if err != nil {
				// shouldn't get here
				t.Fatalf("ReadResourceFn transform failed")
				return providers.ReadResourceResponse{}
			}
			return providers.ReadResourceResponse{
				NewState: newVal,
			}
		}
		_, diags := ctx.Plan(m, state, &PlanOpts{
			Mode: plans.RefreshOnlyMode,
			SetVariables: InputValues{
				"boop": &InputValue{
					Value:      cty.StringVal("nope"),
					SourceType: ValueFromCLIArg,
				},
			},
		})
		assertNoErrors(t, diags)
		if got, want := len(diags), 2; got != want {
			t.Errorf("wrong number of warnings, got %d, want %d", got, want)
		}
		warnings := diags.ErrWithWarnings().Error()
		wantWarnings := []string{
			"Resource precondition failed: Wrong boop.",
			"Resource postcondition failed: Output must not be blank.",
		}
		for _, want := range wantWarnings {
			if !strings.Contains(warnings, want) {
				t.Errorf("missing warning:\ngot:  %s\nwant to contain: %q", warnings, want)
			}
		}
		if !p.ReadResourceCalled {
			t.Errorf("Provider's ReadResource wasn't called; should've been")
		}
		if p.PlanResourceChangeCalled {
			t.Errorf("Provider's PlanResourceChange was called; should'nt've been")
		}
	})
}

func TestContext2Plan_dataSourcePreconditionPostcondition(t *testing.T) {
	m := testModuleInline(t, map[string]string{
		"main.tf": `
variable "boop" {
  type = string
}

data "test_data_source" "a" {
  foo = var.boop
  lifecycle {
    precondition {
      condition     = var.boop == "boop"
      error_message = "Wrong boop."
    }
    postcondition {
      condition     = length(self.results) > 0
      error_message = "Results cannot be empty."
    }
  }
}

resource "test_resource" "a" {
  value    = data.test_data_source.a.results[0]
}
`,
	})

	p := testProvider("test")
	p.GetProviderSchemaResponse = getProviderSchemaResponseFromProviderSchema(&ProviderSchema{
		ResourceTypes: map[string]*configschema.Block{
			"test_resource": {
				Attributes: map[string]*configschema.Attribute{
					"value": {
						Type:     cty.String,
						Required: true,
					},
				},
			},
		},
		DataSources: map[string]*configschema.Block{
			"test_data_source": {
				Attributes: map[string]*configschema.Attribute{
					"foo": {
						Type:     cty.String,
						Required: true,
					},
					"results": {
						Type:     cty.List(cty.String),
						Computed: true,
					},
				},
			},
		},
	})

	t.Run("conditions pass", func(t *testing.T) {
		ctx := testContext2(t, &ContextOpts{
			Providers: map[addrs.Provider]providers.Factory{
				addrs.NewDefaultProvider("test"): testProviderFuncFixed(p),
			},
		})
		p.ReadDataSourceResponse = &providers.ReadDataSourceResponse{
			State: cty.ObjectVal(map[string]cty.Value{
				"foo":     cty.StringVal("boop"),
				"results": cty.ListVal([]cty.Value{cty.StringVal("boop")}),
			}),
		}
		plan, diags := ctx.Plan(m, states.NewState(), &PlanOpts{
			Mode: plans.NormalMode,
			SetVariables: InputValues{
				"boop": &InputValue{
					Value:      cty.StringVal("boop"),
					SourceType: ValueFromCLIArg,
				},
			},
		})
		assertNoErrors(t, diags)
		for _, res := range plan.Changes.Resources {
			switch res.Addr.String() {
			case "test_resource.a":
				if res.Action != plans.Create {
					t.Fatalf("unexpected %s change for %s", res.Action, res.Addr)
				}
			case "data.test_data_source.a":
				if res.Action != plans.Read {
					t.Fatalf("unexpected %s change for %s", res.Action, res.Addr)
				}
			default:
				t.Fatalf("unexpected %s change for %s", res.Action, res.Addr)
			}
		}

		addr := mustResourceInstanceAddr("data.test_data_source.a")
		if gotResult := plan.Checks.GetObjectResult(addr); gotResult == nil {
			t.Errorf("no check result for %s", addr)
		} else {
			wantResult := &states.CheckResultObject{
				Status: checks.StatusPass,
			}
			if diff := cmp.Diff(wantResult, gotResult, valueComparer); diff != "" {
				t.Errorf("wrong check result for %s\n%s", addr, diff)
			}
		}
	})

	t.Run("precondition fail", func(t *testing.T) {
		ctx := testContext2(t, &ContextOpts{
			Providers: map[addrs.Provider]providers.Factory{
				addrs.NewDefaultProvider("test"): testProviderFuncFixed(p),
			},
		})
		_, diags := ctx.Plan(m, states.NewState(), &PlanOpts{
			Mode: plans.NormalMode,
			SetVariables: InputValues{
				"boop": &InputValue{
					Value:      cty.StringVal("nope"),
					SourceType: ValueFromCLIArg,
				},
			},
		})
		if !diags.HasErrors() {
			t.Fatal("succeeded; want errors")
		}
		if got, want := diags.Err().Error(), "Resource precondition failed: Wrong boop."; got != want {
			t.Fatalf("wrong error:\ngot:  %s\nwant: %q", got, want)
		}
		if p.ReadDataSourceCalled {
			t.Errorf("Provider's ReadResource was called; should'nt've been")
		}
	})

	t.Run("precondition fail refresh-only", func(t *testing.T) {
		ctx := testContext2(t, &ContextOpts{
			Providers: map[addrs.Provider]providers.Factory{
				addrs.NewDefaultProvider("test"): testProviderFuncFixed(p),
			},
		})
		plan, diags := ctx.Plan(m, states.NewState(), &PlanOpts{
			Mode: plans.RefreshOnlyMode,
			SetVariables: InputValues{
				"boop": &InputValue{
					Value:      cty.StringVal("nope"),
					SourceType: ValueFromCLIArg,
				},
			},
		})
		assertNoErrors(t, diags)
		if len(diags) == 0 {
			t.Fatalf("no diags, but should have warnings")
		}
		if got, want := diags.ErrWithWarnings().Error(), "Resource precondition failed: Wrong boop."; got != want {
			t.Fatalf("wrong warning:\ngot:  %s\nwant: %q", got, want)
		}
		for _, res := range plan.Changes.Resources {
			switch res.Addr.String() {
			case "test_resource.a":
				if res.Action != plans.Create {
					t.Fatalf("unexpected %s change for %s", res.Action, res.Addr)
				}
			case "data.test_data_source.a":
				if res.Action != plans.Read {
					t.Fatalf("unexpected %s change for %s", res.Action, res.Addr)
				}
			default:
				t.Fatalf("unexpected %s change for %s", res.Action, res.Addr)
			}
		}
	})

	t.Run("postcondition fail", func(t *testing.T) {
		ctx := testContext2(t, &ContextOpts{
			Providers: map[addrs.Provider]providers.Factory{
				addrs.NewDefaultProvider("test"): testProviderFuncFixed(p),
			},
		})
		p.ReadDataSourceResponse = &providers.ReadDataSourceResponse{
			State: cty.ObjectVal(map[string]cty.Value{
				"foo":     cty.StringVal("boop"),
				"results": cty.ListValEmpty(cty.String),
			}),
		}
		_, diags := ctx.Plan(m, states.NewState(), &PlanOpts{
			Mode: plans.NormalMode,
			SetVariables: InputValues{
				"boop": &InputValue{
					Value:      cty.StringVal("boop"),
					SourceType: ValueFromCLIArg,
				},
			},
		})
		if !diags.HasErrors() {
			t.Fatal("succeeded; want errors")
		}
		if got, want := diags.Err().Error(), "Resource postcondition failed: Results cannot be empty."; got != want {
			t.Fatalf("wrong error:\ngot:  %s\nwant: %q", got, want)
		}
		if !p.ReadDataSourceCalled {
			t.Errorf("Provider's ReadDataSource wasn't called; should've been")
		}
	})

	t.Run("postcondition fail refresh-only", func(t *testing.T) {
		ctx := testContext2(t, &ContextOpts{
			Providers: map[addrs.Provider]providers.Factory{
				addrs.NewDefaultProvider("test"): testProviderFuncFixed(p),
			},
		})
		p.ReadDataSourceResponse = &providers.ReadDataSourceResponse{
			State: cty.ObjectVal(map[string]cty.Value{
				"foo":     cty.StringVal("boop"),
				"results": cty.ListValEmpty(cty.String),
			}),
		}
		plan, diags := ctx.Plan(m, states.NewState(), &PlanOpts{
			Mode: plans.RefreshOnlyMode,
			SetVariables: InputValues{
				"boop": &InputValue{
					Value:      cty.StringVal("boop"),
					SourceType: ValueFromCLIArg,
				},
			},
		})
		assertNoErrors(t, diags)
		if got, want := diags.ErrWithWarnings().Error(), "Resource postcondition failed: Results cannot be empty."; got != want {
			t.Fatalf("wrong error:\ngot:  %s\nwant: %q", got, want)
		}
		addr := mustResourceInstanceAddr("data.test_data_source.a")
		if gotResult := plan.Checks.GetObjectResult(addr); gotResult == nil {
			t.Errorf("no check result for %s", addr)
		} else {
			wantResult := &states.CheckResultObject{
				Status: checks.StatusFail,
				FailureMessages: []string{
					"Results cannot be empty.",
				},
			}
			if diff := cmp.Diff(wantResult, gotResult, valueComparer); diff != "" {
				t.Errorf("wrong check result\n%s", diff)
			}
		}
	})

	t.Run("precondition and postcondition fail refresh-only", func(t *testing.T) {
		ctx := testContext2(t, &ContextOpts{
			Providers: map[addrs.Provider]providers.Factory{
				addrs.NewDefaultProvider("test"): testProviderFuncFixed(p),
			},
		})
		p.ReadDataSourceResponse = &providers.ReadDataSourceResponse{
			State: cty.ObjectVal(map[string]cty.Value{
				"foo":     cty.StringVal("nope"),
				"results": cty.ListValEmpty(cty.String),
			}),
		}
		_, diags := ctx.Plan(m, states.NewState(), &PlanOpts{
			Mode: plans.RefreshOnlyMode,
			SetVariables: InputValues{
				"boop": &InputValue{
					Value:      cty.StringVal("nope"),
					SourceType: ValueFromCLIArg,
				},
			},
		})
		assertNoErrors(t, diags)
		if got, want := len(diags), 2; got != want {
			t.Errorf("wrong number of warnings, got %d, want %d", got, want)
		}
		warnings := diags.ErrWithWarnings().Error()
		wantWarnings := []string{
			"Resource precondition failed: Wrong boop.",
			"Resource postcondition failed: Results cannot be empty.",
		}
		for _, want := range wantWarnings {
			if !strings.Contains(warnings, want) {
				t.Errorf("missing warning:\ngot:  %s\nwant to contain: %q", warnings, want)
			}
		}
	})
}

func TestContext2Plan_outputPrecondition(t *testing.T) {
	m := testModuleInline(t, map[string]string{
		"main.tf": `
variable "boop" {
  type = string
}

output "a" {
  value = var.boop
  precondition {
    condition     = var.boop == "boop"
    error_message = "Wrong boop."
  }
}
`,
	})

	p := testProvider("test")

	ctx := testContext2(t, &ContextOpts{
		Providers: map[addrs.Provider]providers.Factory{
			addrs.NewDefaultProvider("test"): testProviderFuncFixed(p),
		},
	})

	t.Run("condition pass", func(t *testing.T) {
		plan, diags := ctx.Plan(m, states.NewState(), &PlanOpts{
			Mode: plans.NormalMode,
			SetVariables: InputValues{
				"boop": &InputValue{
					Value:      cty.StringVal("boop"),
					SourceType: ValueFromCLIArg,
				},
			},
		})
		assertNoErrors(t, diags)
		addr := addrs.RootModuleInstance.OutputValue("a")
		outputPlan := plan.Changes.OutputValue(addr)
		if outputPlan == nil {
			t.Fatalf("no plan for %s at all", addr)
		}
		if got, want := outputPlan.Addr, addr; !got.Equal(want) {
			t.Errorf("wrong current address\ngot:  %s\nwant: %s", got, want)
		}
		if got, want := outputPlan.Action, plans.Create; got != want {
			t.Errorf("wrong planned action\ngot:  %s\nwant: %s", got, want)
		}
		if gotResult := plan.Checks.GetObjectResult(addr); gotResult == nil {
			t.Errorf("no check result for %s", addr)
		} else {
			wantResult := &states.CheckResultObject{
				Status: checks.StatusPass,
			}
			if diff := cmp.Diff(wantResult, gotResult, valueComparer); diff != "" {
				t.Errorf("wrong check result\n%s", diff)
			}
		}
	})

	t.Run("condition fail", func(t *testing.T) {
		_, diags := ctx.Plan(m, states.NewState(), &PlanOpts{
			Mode: plans.NormalMode,
			SetVariables: InputValues{
				"boop": &InputValue{
					Value:      cty.StringVal("nope"),
					SourceType: ValueFromCLIArg,
				},
			},
		})
		if !diags.HasErrors() {
			t.Fatal("succeeded; want errors")
		}
		if got, want := diags.Err().Error(), "Module output value precondition failed: Wrong boop."; got != want {
			t.Fatalf("wrong error:\ngot:  %s\nwant: %q", got, want)
		}
	})

	t.Run("condition fail refresh-only", func(t *testing.T) {
		plan, diags := ctx.Plan(m, states.NewState(), &PlanOpts{
			Mode: plans.RefreshOnlyMode,
			SetVariables: InputValues{
				"boop": &InputValue{
					Value:      cty.StringVal("nope"),
					SourceType: ValueFromCLIArg,
				},
			},
		})
		assertNoErrors(t, diags)
		if len(diags) == 0 {
			t.Fatalf("no diags, but should have warnings")
		}
		if got, want := diags.ErrWithWarnings().Error(), "Module output value precondition failed: Wrong boop."; got != want {
			t.Errorf("wrong warning:\ngot:  %s\nwant: %q", got, want)
		}
		addr := addrs.RootModuleInstance.OutputValue("a")
		outputPlan := plan.Changes.OutputValue(addr)
		if outputPlan == nil {
			t.Fatalf("no plan for %s at all", addr)
		}
		if got, want := outputPlan.Addr, addr; !got.Equal(want) {
			t.Errorf("wrong current address\ngot:  %s\nwant: %s", got, want)
		}
		if got, want := outputPlan.Action, plans.Create; got != want {
			t.Errorf("wrong planned action\ngot:  %s\nwant: %s", got, want)
		}
		if gotResult := plan.Checks.GetObjectResult(addr); gotResult == nil {
			t.Errorf("no condition result for %s", addr)
		} else {
			wantResult := &states.CheckResultObject{
				Status:          checks.StatusFail,
				FailureMessages: []string{"Wrong boop."},
			}
			if diff := cmp.Diff(wantResult, gotResult, valueComparer); diff != "" {
				t.Errorf("wrong condition result\n%s", diff)
			}
		}
	})
}

func TestContext2Plan_preconditionErrors(t *testing.T) {
	testCases := []struct {
		condition   string
		wantSummary string
		wantDetail  string
	}{
		{
			"data.test_data_source",
			"Invalid reference",
			`The "data" object must be followed by two attribute names`,
		},
		{
			"self.value",
			`Invalid "self" reference`,
			"only in resource provisioner, connection, and postcondition blocks",
		},
		{
			"data.foo.bar",
			"Reference to undeclared resource",
			`A data resource "foo" "bar" has not been declared in the root module`,
		},
		{
			"test_resource.b.value",
			"Invalid condition result",
			"Condition expression must return either true or false",
		},
		{
			"test_resource.c.value",
			"Invalid condition result",
			"Invalid condition result value: a bool is required",
		},
	}

	p := testProvider("test")
	ctx := testContext2(t, &ContextOpts{
		Providers: map[addrs.Provider]providers.Factory{
			addrs.NewDefaultProvider("test"): testProviderFuncFixed(p),
		},
	})

	for _, tc := range testCases {
		t.Run(tc.condition, func(t *testing.T) {
			main := fmt.Sprintf(`
			resource "test_resource" "a" {
				value = var.boop
				lifecycle {
					precondition {
						condition     = %s
						error_message = "Not relevant."
					}
				}
			}

			resource "test_resource" "b" {
				value = null
			}

			resource "test_resource" "c" {
				value = "bar"
			}
			`, tc.condition)
			m := testModuleInline(t, map[string]string{"main.tf": main})

			plan, diags := ctx.Plan(m, states.NewState(), DefaultPlanOpts)
			if !diags.HasErrors() {
				t.Fatal("succeeded; want errors")
			}

			if !plan.Errored {
				t.Fatal("plan failed to record error")
			}

			diag := diags[0]
			if got, want := diag.Description().Summary, tc.wantSummary; got != want {
				t.Errorf("unexpected summary\n got: %s\nwant: %s", got, want)
			}
			if got, want := diag.Description().Detail, tc.wantDetail; !strings.Contains(got, want) {
				t.Errorf("unexpected summary\ngot: %s\nwant to contain %q", got, want)
			}

			for _, kv := range plan.Checks.ConfigResults.Elements() {
				// All these are configuration or evaluation errors
				if kv.Value.Status != checks.StatusError {
					t.Errorf("incorrect status, got %s", kv.Value.Status)
				}
			}
		})
	}
}

func TestContext2Plan_preconditionSensitiveValues(t *testing.T) {
	p := testProvider("test")
	ctx := testContext2(t, &ContextOpts{
		Providers: map[addrs.Provider]providers.Factory{
			addrs.NewDefaultProvider("test"): testProviderFuncFixed(p),
		},
	})

	m := testModuleInline(t, map[string]string{
		"main.tf": `
variable "boop" {
  sensitive = true
  type      = string
}

output "a" {
  sensitive = true
  value     = var.boop

  precondition {
    condition     = length(var.boop) <= 4
    error_message = "Boop is too long, ${length(var.boop)} > 4"
  }
}
`,
	})

	_, diags := ctx.Plan(m, states.NewState(), &PlanOpts{
		Mode: plans.NormalMode,
		SetVariables: InputValues{
			"boop": &InputValue{
				Value:      cty.StringVal("bleep"),
				SourceType: ValueFromCLIArg,
			},
		},
	})
	if !diags.HasErrors() {
		t.Fatal("succeeded; want errors")
	}
	if got, want := len(diags), 2; got != want {
		t.Errorf("wrong number of diags, got %d, want %d", got, want)
	}
	for _, diag := range diags {
		desc := diag.Description()
		if desc.Summary == "Module output value precondition failed" {
			if got, want := desc.Detail, "This check failed, but has an invalid error message as described in the other accompanying messages."; !strings.Contains(got, want) {
				t.Errorf("unexpected detail\ngot: %s\nwant to contain %q", got, want)
			}
		} else if desc.Summary == "Error message refers to sensitive values" {
			if got, want := desc.Detail, "The error expression used to explain this condition refers to sensitive values, so OpenTofu will not display the resulting message."; !strings.Contains(got, want) {
				t.Errorf("unexpected detail\ngot: %s\nwant to contain %q", got, want)
			}
		} else {
			t.Errorf("unexpected summary\ngot: %s", desc.Summary)
		}
	}
}

func TestContext2Plan_triggeredBy(t *testing.T) {
	m := testModuleInline(t, map[string]string{
		"main.tf": `
resource "test_object" "a" {
  count = 1
  test_string = "new"
}
resource "test_object" "b" {
  count = 1
  test_string = test_object.a[count.index].test_string
  lifecycle {
    # the change to test_string in the other resource should trigger replacement
    replace_triggered_by = [ test_object.a[count.index].test_string ]
  }
}
`,
	})

	p := simpleMockProvider()

	ctx := testContext2(t, &ContextOpts{
		Providers: map[addrs.Provider]providers.Factory{
			addrs.NewDefaultProvider("test"): testProviderFuncFixed(p),
		},
	})

	state := states.BuildState(func(s *states.SyncState) {
		s.SetResourceInstanceCurrent(
			mustResourceInstanceAddr("test_object.a[0]"),
			&states.ResourceInstanceObjectSrc{
				AttrsJSON: []byte(`{"test_string":"old"}`),
				Status:    states.ObjectReady,
			},
			mustProviderConfig(`provider["registry.opentofu.org/hashicorp/test"]`),
		)
		s.SetResourceInstanceCurrent(
			mustResourceInstanceAddr("test_object.b[0]"),
			&states.ResourceInstanceObjectSrc{
				AttrsJSON: []byte(`{}`),
				Status:    states.ObjectReady,
			},
			mustProviderConfig(`provider["registry.opentofu.org/hashicorp/test"]`),
		)
	})

	plan, diags := ctx.Plan(m, state, &PlanOpts{
		Mode: plans.NormalMode,
	})
	if diags.HasErrors() {
		t.Fatalf("unexpected errors\n%s", diags.Err().Error())
	}
	for _, c := range plan.Changes.Resources {
		switch c.Addr.String() {
		case "test_object.a[0]":
			if c.Action != plans.Update {
				t.Fatalf("unexpected %s change for %s\n", c.Action, c.Addr)
			}
		case "test_object.b[0]":
			if c.Action != plans.DeleteThenCreate {
				t.Fatalf("unexpected %s change for %s\n", c.Action, c.Addr)
			}
			if c.ActionReason != plans.ResourceInstanceReplaceByTriggers {
				t.Fatalf("incorrect reason for change: %s\n", c.ActionReason)
			}
		default:
			t.Fatal("unexpected change", c.Addr, c.Action)
		}
	}
}

func TestContext2Plan_dataSchemaChange(t *testing.T) {
	// We can't decode the prior state when a data source upgrades the schema
	// in an incompatible way. Since prior state for data sources is purely
	// informational, decoding should be skipped altogether.
	m := testModuleInline(t, map[string]string{
		"main.tf": `
data "test_object" "a" {
  obj {
    # args changes from a list to a map
    args = {
      val = "string"
	}
  }
}
`,
	})

	p := new(MockProvider)
	p.GetProviderSchemaResponse = getProviderSchemaResponseFromProviderSchema(&ProviderSchema{
		DataSources: map[string]*configschema.Block{
			"test_object": {
				Attributes: map[string]*configschema.Attribute{
					"id": {
						Type:     cty.String,
						Computed: true,
					},
				},
				BlockTypes: map[string]*configschema.NestedBlock{
					"obj": {
						Block: configschema.Block{
							Attributes: map[string]*configschema.Attribute{
								"args": {Type: cty.Map(cty.String), Optional: true},
							},
						},
						Nesting: configschema.NestingSet,
					},
				},
			},
		},
	})

	p.ReadDataSourceFn = func(req providers.ReadDataSourceRequest) (resp providers.ReadDataSourceResponse) {
		resp.State = req.Config
		return resp
	}

	state := states.BuildState(func(s *states.SyncState) {
		s.SetResourceInstanceCurrent(mustResourceInstanceAddr(`data.test_object.a`), &states.ResourceInstanceObjectSrc{
			AttrsJSON: []byte(`{"id":"old","obj":[{"args":["string"]}]}`),
			Status:    states.ObjectReady,
		}, mustProviderConfig(`provider["registry.opentofu.org/hashicorp/test"]`))
	})

	ctx := testContext2(t, &ContextOpts{
		Providers: map[addrs.Provider]providers.Factory{
			addrs.NewDefaultProvider("test"): testProviderFuncFixed(p),
		},
	})

	_, diags := ctx.Plan(m, state, DefaultPlanOpts)
	assertNoErrors(t, diags)
}

func TestContext2Plan_applyGraphError(t *testing.T) {
	m := testModuleInline(t, map[string]string{
		"main.tf": `
resource "test_object" "a" {
}
resource "test_object" "b" {
	depends_on = [test_object.a]
}
`,
	})

	p := simpleMockProvider()

	// Here we introduce a cycle via state which only shows up in the apply
	// graph where the actual destroy instances are connected in the graph.
	// This could happen for example when a user has an existing state with
	// stored dependencies, and changes the config in such a way that
	// contradicts the stored dependencies.
	state := states.NewState()
	root := state.EnsureModule(addrs.RootModuleInstance)
	root.SetResourceInstanceCurrent(
		mustResourceInstanceAddr("test_object.a").Resource,
		&states.ResourceInstanceObjectSrc{
			Status:       states.ObjectTainted,
			AttrsJSON:    []byte(`{"test_string":"a"}`),
			Dependencies: []addrs.ConfigResource{mustResourceInstanceAddr("test_object.b").ContainingResource().Config()},
		},
		mustProviderConfig(`provider["registry.opentofu.org/hashicorp/test"]`),
	)
	root.SetResourceInstanceCurrent(
		mustResourceInstanceAddr("test_object.b").Resource,
		&states.ResourceInstanceObjectSrc{
			Status:    states.ObjectTainted,
			AttrsJSON: []byte(`{"test_string":"b"}`),
		},
		mustProviderConfig(`provider["registry.opentofu.org/hashicorp/test"]`),
	)

	ctx := testContext2(t, &ContextOpts{
		Providers: map[addrs.Provider]providers.Factory{
			addrs.NewDefaultProvider("test"): testProviderFuncFixed(p),
		},
	})

	_, diags := ctx.Plan(m, state, &PlanOpts{
		Mode: plans.NormalMode,
	})
	if !diags.HasErrors() {
		t.Fatal("cycle error not detected")
	}

	msg := diags.ErrWithWarnings().Error()
	if !strings.Contains(msg, "Cycle") {
		t.Fatalf("no cycle error found:\n got: %s\n", msg)
	}
}

// plan a destroy with no state where configuration could fail to evaluate
// expansion indexes.
func TestContext2Plan_emptyDestroy(t *testing.T) {
	m := testModuleInline(t, map[string]string{
		"main.tf": `
locals {
  enable = true
  value  = local.enable ? module.example[0].out : null
}

module "example" {
  count  = local.enable ? 1 : 0
  source = "./example"
}
`,
		"example/main.tf": `
resource "test_resource" "x" {
}

output "out" {
  value = test_resource.x
}
`,
	})

	p := testProvider("test")
	state := states.NewState()

	ctx := testContext2(t, &ContextOpts{
		Providers: map[addrs.Provider]providers.Factory{
			addrs.NewDefaultProvider("test"): testProviderFuncFixed(p),
		},
	})

	plan, diags := ctx.Plan(m, state, &PlanOpts{
		Mode: plans.DestroyMode,
	})

	assertNoErrors(t, diags)

	// ensure that the given states are valid and can be serialized
	if plan.PrevRunState == nil {
		t.Fatal("nil plan.PrevRunState")
	}
	if plan.PriorState == nil {
		t.Fatal("nil plan.PriorState")
	}
}

// A deposed instances which no longer exists during ReadResource creates NoOp
// change, which should not effect the plan.
func TestContext2Plan_deposedNoLongerExists(t *testing.T) {
	m := testModuleInline(t, map[string]string{
		"main.tf": `
resource "test_object" "b" {
  count = 1
  test_string = "updated"
  lifecycle {
    create_before_destroy = true
  }
}
`,
	})

	p := simpleMockProvider()
	p.ReadResourceFn = func(req providers.ReadResourceRequest) (resp providers.ReadResourceResponse) {
		s := req.PriorState.GetAttr("test_string").AsString()
		if s == "current" {
			resp.NewState = req.PriorState
			return resp
		}
		// pretend the non-current instance has been deleted already
		resp.NewState = cty.NullVal(req.PriorState.Type())
		return resp
	}

	// Here we introduce a cycle via state which only shows up in the apply
	// graph where the actual destroy instances are connected in the graph.
	// This could happen for example when a user has an existing state with
	// stored dependencies, and changes the config in such a way that
	// contradicts the stored dependencies.
	state := states.NewState()
	root := state.EnsureModule(addrs.RootModuleInstance)
	root.SetResourceInstanceDeposed(
		mustResourceInstanceAddr("test_object.a[0]").Resource,
		states.DeposedKey("deposed"),
		&states.ResourceInstanceObjectSrc{
			Status:       states.ObjectTainted,
			AttrsJSON:    []byte(`{"test_string":"old"}`),
			Dependencies: []addrs.ConfigResource{},
		},
		mustProviderConfig(`provider["registry.opentofu.org/hashicorp/test"]`),
	)
	root.SetResourceInstanceCurrent(
		mustResourceInstanceAddr("test_object.a[0]").Resource,
		&states.ResourceInstanceObjectSrc{
			Status:       states.ObjectTainted,
			AttrsJSON:    []byte(`{"test_string":"current"}`),
			Dependencies: []addrs.ConfigResource{},
		},
		mustProviderConfig(`provider["registry.opentofu.org/hashicorp/test"]`),
	)

	ctx := testContext2(t, &ContextOpts{
		Providers: map[addrs.Provider]providers.Factory{
			addrs.NewDefaultProvider("test"): testProviderFuncFixed(p),
		},
	})

	_, diags := ctx.Plan(m, state, &PlanOpts{
		Mode: plans.NormalMode,
	})
	assertNoErrors(t, diags)
}

// make sure there are no cycles with changes around a provider configured via
// managed resources.
func TestContext2Plan_destroyWithResourceConfiguredProvider(t *testing.T) {
	m := testModuleInline(t, map[string]string{
		"main.tf": `
resource "test_object" "a" {
  in = "a"
}

provider "test" {
  alias = "other"
  in = test_object.a.out
}

resource "test_object" "b" {
  provider = test.other
  in = "a"
}
`})

	testProvider := &MockProvider{
		GetProviderSchemaResponse: &providers.GetProviderSchemaResponse{
			Provider: providers.Schema{
				Block: &configschema.Block{
					Attributes: map[string]*configschema.Attribute{
						"in": {
							Type:     cty.String,
							Optional: true,
						},
					},
				},
			},
			ResourceTypes: map[string]providers.Schema{
				"test_object": providers.Schema{
					Block: &configschema.Block{
						Attributes: map[string]*configschema.Attribute{
							"in": {
								Type:     cty.String,
								Optional: true,
							},
							"out": {
								Type:     cty.Number,
								Computed: true,
							},
						},
					},
				},
			},
		},
	}

	ctx := testContext2(t, &ContextOpts{
		Providers: map[addrs.Provider]providers.Factory{
			addrs.NewDefaultProvider("test"): testProviderFuncFixed(testProvider),
		},
	})

	// plan+apply to create the initial state
	opts := SimplePlanOpts(plans.NormalMode, testInputValuesUnset(m.Module.Variables))
	plan, diags := ctx.Plan(m, states.NewState(), opts)
	assertNoErrors(t, diags)
	state, diags := ctx.Apply(plan, m)
	assertNoErrors(t, diags)

	// Resource changes which have dependencies across providers which
	// themselves depend on resources can result in cycles.
	// Because other_object transitively depends on the module resources
	// through its provider, we trigger changes on both sides of this boundary
	// to ensure we can create a valid plan.
	//
	// Try to replace both instances
	addrA := mustResourceInstanceAddr("test_object.a")
	addrB := mustResourceInstanceAddr(`test_object.b`)
	opts.ForceReplace = []addrs.AbsResourceInstance{addrA, addrB}

	_, diags = ctx.Plan(m, state, opts)
	assertNoErrors(t, diags)
}

func TestContext2Plan_destroyPartialState(t *testing.T) {
	m := testModuleInline(t, map[string]string{
		"main.tf": `
resource "test_object" "a" {
}

output "out" {
  value = module.mod.out
}

module "mod" {
  source = "./mod"
}
`,

		"./mod/main.tf": `
resource "test_object" "a" {
  count = 2

  lifecycle {
    precondition {
	  # test_object_b has already been destroyed, so referencing the first
      # instance must not fail during a destroy plan.
      condition = test_object.b[0].test_string == "invalid"
      error_message = "should not block destroy"
    }
    precondition {
      # this failing condition should bot block a destroy plan
      condition = !local.continue
      error_message = "should not block destroy"
    }
  }
}

resource "test_object" "b" {
  count = 2
}

locals {
  continue = true
}

output "out" {
  # the reference to test_object.b[0] may not be valid during a destroy plan,
  # but should not fail.
  value = local.continue ? test_object.a[1].test_string != "invalid"  && test_object.b[0].test_string != "invalid" : false

  precondition {
    # test_object_b has already been destroyed, so referencing the first
    # instance must not fail during a destroy plan.
    condition = test_object.b[0].test_string == "invalid"
    error_message = "should not block destroy"
  }
  precondition {
    # this failing condition should bot block a destroy plan
    condition = test_object.a[0].test_string == "invalid"
    error_message = "should not block destroy"
  }
}
`})

	p := simpleMockProvider()

	// This state could be the result of a failed destroy, leaving only 2
	// remaining instances. We want to be able to continue the destroy to
	// remove everything without blocking on invalid references or failing
	// conditions.
	state := states.NewState()
	mod := state.EnsureModule(addrs.RootModuleInstance.Child("mod", addrs.NoKey))
	mod.SetResourceInstanceCurrent(
		mustResourceInstanceAddr("test_object.a[0]").Resource,
		&states.ResourceInstanceObjectSrc{
			Status:       states.ObjectTainted,
			AttrsJSON:    []byte(`{"test_string":"current"}`),
			Dependencies: []addrs.ConfigResource{},
		},
		mustProviderConfig(`provider["registry.opentofu.org/hashicorp/test"]`),
	)
	mod.SetResourceInstanceCurrent(
		mustResourceInstanceAddr("test_object.a[1]").Resource,
		&states.ResourceInstanceObjectSrc{
			Status:       states.ObjectTainted,
			AttrsJSON:    []byte(`{"test_string":"current"}`),
			Dependencies: []addrs.ConfigResource{},
		},
		mustProviderConfig(`provider["registry.opentofu.org/hashicorp/test"]`),
	)

	ctx := testContext2(t, &ContextOpts{
		Providers: map[addrs.Provider]providers.Factory{
			addrs.NewDefaultProvider("test"): testProviderFuncFixed(p),
		},
	})

	_, diags := ctx.Plan(m, state, &PlanOpts{
		Mode: plans.DestroyMode,
	})
	assertNoErrors(t, diags)
}

func TestContext2Plan_destroyPartialStateLocalRef(t *testing.T) {
	m := testModuleInline(t, map[string]string{
		"main.tf": `
module "already_destroyed" {
  count = 1
  source = "./mod"
}

locals {
  eval_error = module.already_destroyed[0].out
}

output "already_destroyed" {
  value = local.eval_error
}

`,

		"./mod/main.tf": `
resource "test_object" "a" {
}

output "out" {
  value = test_object.a.test_string
}
`})

	p := simpleMockProvider()

	state := states.NewState()
	ctx := testContext2(t, &ContextOpts{
		Providers: map[addrs.Provider]providers.Factory{
			addrs.NewDefaultProvider("test"): testProviderFuncFixed(p),
		},
	})

	_, diags := ctx.Plan(m, state, &PlanOpts{
		Mode: plans.DestroyMode,
	})
	assertNoErrors(t, diags)
}

// Make sure the data sources in the prior state are serializeable even if
// there were an error in the plan.
func TestContext2Plan_dataSourceReadPlanError(t *testing.T) {
	m, snap := testModuleWithSnapshot(t, "data-source-read-with-plan-error")
	awsProvider := testProvider("aws")
	testProvider := testProvider("test")

	testProvider.PlanResourceChangeFn = func(req providers.PlanResourceChangeRequest) (resp providers.PlanResourceChangeResponse) {
		resp.PlannedState = req.ProposedNewState
		resp.Diagnostics = resp.Diagnostics.Append(errors.New("oops"))
		return resp
	}

	state := states.NewState()

	ctx := testContext2(t, &ContextOpts{
		Providers: map[addrs.Provider]providers.Factory{
			addrs.NewDefaultProvider("aws"):  testProviderFuncFixed(awsProvider),
			addrs.NewDefaultProvider("test"): testProviderFuncFixed(testProvider),
		},
	})

	plan, diags := ctx.Plan(m, state, DefaultPlanOpts)
	if !diags.HasErrors() {
		t.Fatalf("expected plan error")
	}

	// make sure we can serialize the plan even if there were an error
	_, _, _, err := contextOptsForPlanViaFile(t, snap, plan)
	if err != nil {
		t.Fatalf("failed to round-trip through planfile: %s", err)
	}
}

func TestContext2Plan_ignoredMarkedValue(t *testing.T) {
	m := testModuleInline(t, map[string]string{
		"main.tf": `
resource "test_object" "a" {
  map = {
    prior = "value"
    new   = sensitive("ignored")
  }
}
`})

	testProvider := &MockProvider{
		GetProviderSchemaResponse: &providers.GetProviderSchemaResponse{
			ResourceTypes: map[string]providers.Schema{
				"test_object": providers.Schema{
					Block: &configschema.Block{
						Attributes: map[string]*configschema.Attribute{
							"map": {
								Type:     cty.Map(cty.String),
								Optional: true,
							},
						},
					},
				},
			},
		},
	}

	testProvider.PlanResourceChangeFn = func(req providers.PlanResourceChangeRequest) (resp providers.PlanResourceChangeResponse) {
		// We're going to ignore any changes here and return the prior state.
		resp.PlannedState = req.PriorState
		return resp
	}

	state := states.NewState()
	root := state.RootModule()
	root.SetResourceInstanceCurrent(
		mustResourceInstanceAddr("test_object.a").Resource,
		&states.ResourceInstanceObjectSrc{
			Status:       states.ObjectReady,
			AttrsJSON:    []byte(`{"map":{"prior":"value"}}`),
			Dependencies: []addrs.ConfigResource{},
		},
		mustProviderConfig(`provider["registry.opentofu.org/hashicorp/test"]`),
	)
	ctx := testContext2(t, &ContextOpts{
		Providers: map[addrs.Provider]providers.Factory{
			addrs.NewDefaultProvider("test"): testProviderFuncFixed(testProvider),
		},
	})

	// plan+apply to create the initial state
	opts := SimplePlanOpts(plans.NormalMode, testInputValuesUnset(m.Module.Variables))
	plan, diags := ctx.Plan(m, state, opts)
	assertNoErrors(t, diags)

	for _, c := range plan.Changes.Resources {
		if c.Action != plans.NoOp {
			t.Errorf("unexpected %s change for %s", c.Action, c.Addr)
		}
	}
}

func TestContext2Plan_importResourceBasic(t *testing.T) {
	addr := mustResourceInstanceAddr("test_object.a")
	m := testModuleInline(t, map[string]string{
		"main.tf": `
resource "test_object" "a" {
  test_string = "foo"
}

import {
  to   = test_object.a
  id   = "123"
}
`,
	})

	p := simpleMockProvider()
	hook := new(MockHook)
	ctx := testContext2(t, &ContextOpts{
		Hooks: []Hook{hook},
		Providers: map[addrs.Provider]providers.Factory{
			addrs.NewDefaultProvider("test"): testProviderFuncFixed(p),
		},
	})
	p.ReadResourceResponse = &providers.ReadResourceResponse{
		NewState: cty.ObjectVal(map[string]cty.Value{
			"test_string": cty.StringVal("foo"),
		}),
	}
	p.ImportResourceStateResponse = &providers.ImportResourceStateResponse{
		ImportedResources: []providers.ImportedResource{
			{
				TypeName: "test_object",
				State: cty.ObjectVal(map[string]cty.Value{
					"test_string": cty.StringVal("foo"),
				}),
			},
		},
	}

	plan, diags := ctx.Plan(m, states.NewState(), DefaultPlanOpts)
	if diags.HasErrors() {
		t.Fatalf("unexpected errors\n%s", diags.Err().Error())
	}

	t.Run(addr.String(), func(t *testing.T) {
		instPlan := plan.Changes.ResourceInstance(addr)
		if instPlan == nil {
			t.Fatalf("no plan for %s at all", addr)
		}

		if got, want := instPlan.Addr, addr; !got.Equal(want) {
			t.Errorf("wrong current address\ngot:  %s\nwant: %s", got, want)
		}
		if got, want := instPlan.PrevRunAddr, addr; !got.Equal(want) {
			t.Errorf("wrong previous run address\ngot:  %s\nwant: %s", got, want)
		}
		if got, want := instPlan.Action, plans.NoOp; got != want {
			t.Errorf("wrong planned action\ngot:  %s\nwant: %s", got, want)
		}
		if got, want := instPlan.ActionReason, plans.ResourceInstanceChangeNoReason; got != want {
			t.Errorf("wrong action reason\ngot:  %s\nwant: %s", got, want)
		}
		if instPlan.Importing.ID != "123" {
			t.Errorf("expected import change from \"123\", got non-import change")
		}

		if !hook.PrePlanImportCalled {
			t.Fatalf("PostPlanImport hook not called")
		}
		if addr, wantAddr := hook.PrePlanImportAddr, instPlan.Addr; !addr.Equal(wantAddr) {
			t.Errorf("expected addr to be %s, but was %s", wantAddr, addr)
		}

		if !hook.PostPlanImportCalled {
			t.Fatalf("PostPlanImport hook not called")
		}
		if addr, wantAddr := hook.PostPlanImportAddr, instPlan.Addr; !addr.Equal(wantAddr) {
			t.Errorf("expected addr to be %s, but was %s", wantAddr, addr)
		}
	})
}

func TestContext2Plan_importToDynamicAddress(t *testing.T) {
	type TestConfiguration struct {
		Description         string
		ResolvedAddress     string
		inlineConfiguration map[string]string
	}
	configurations := []TestConfiguration{
		{
			Description:     "To address includes a variable as index",
			ResolvedAddress: "test_object.a[0]",
			inlineConfiguration: map[string]string{
				"main.tf": `
variable "index" {
  default = 0
}

resource "test_object" "a" {
  count = 1
  test_string = "foo"
}

import {
  to   = test_object.a[var.index]
<<<<<<< HEAD
  id   = "123"
=======
  id   = "%d"
>>>>>>> 63c88507
}
`,
			},
		},
		{
			Description:     "To address includes a local as index",
			ResolvedAddress: "test_object.a[0]",
			inlineConfiguration: map[string]string{
				"main.tf": `
locals {
  index = 0
}

resource "test_object" "a" {
  count = 1
  test_string = "foo"
}

import {
  to   = test_object.a[local.index]
<<<<<<< HEAD
  id   = "123"
=======
  id   = "%d"
>>>>>>> 63c88507
}
`,
			},
		},
		{
			Description:     "To address includes a conditional expression as index",
			ResolvedAddress: "test_object.a[\"zero\"]",
			inlineConfiguration: map[string]string{
				"main.tf": `
resource "test_object" "a" {
  for_each = toset(["zero"])
  test_string = "foo"
}

import {
  to   = test_object.a[ true ? "zero" : "one"]
<<<<<<< HEAD
  id   = "123"
=======
  id   = "%d"
>>>>>>> 63c88507
}
`,
			},
		},
		{
			Description:     "To address includes a conditional expression with vars and locals as index",
			ResolvedAddress: "test_object.a[\"one\"]",
			inlineConfiguration: map[string]string{
				"main.tf": `
variable "one" {
  default = 1
}

locals {
  zero = "zero"
  one = "one"
}

resource "test_object" "a" {
  for_each = toset(["one"])
  test_string = "foo"
}

import {
  to   = test_object.a[var.one == 1 ? local.one : local.zero]
<<<<<<< HEAD
  id   = "123"
=======
  id   = "%d"
>>>>>>> 63c88507
}
`,
			},
		},
		{
			Description:     "To address includes a resource reference as index",
			ResolvedAddress: "test_object.a[\"boop\"]",
			inlineConfiguration: map[string]string{
				"main.tf": `
resource "test_object" "reference" {
  test_string = "boop"
}

resource "test_object" "a" {
  for_each = toset(["boop"])
  test_string = "foo"
}

import {
  to   = test_object.a[test_object.reference.test_string]
<<<<<<< HEAD
  id   = "123"
=======
  id   = "%d"
>>>>>>> 63c88507
}
`,
			},
		},
		{
			Description:     "To address includes a data reference as index",
			ResolvedAddress: "test_object.a[\"bip\"]",
			inlineConfiguration: map[string]string{
				"main.tf": `
data "test_object" "reference" {
}

resource "test_object" "a" {
  for_each = toset(["bip"])
  test_string = "foo"
}

import {
  to   = test_object.a[data.test_object.reference.test_string]
<<<<<<< HEAD
  id   = "123"
}
`,
			},
		},
	}

	for _, configuration := range configurations {
		t.Run(configuration.Description, func(t *testing.T) {
			addr := mustResourceInstanceAddr(configuration.ResolvedAddress)
			m := testModuleInline(t, configuration.inlineConfiguration)
=======
  id   = "%d"
}
`,
			},
		},
	}

	const importId = 123

	for _, configuration := range configurations {
		t.Run(configuration.Description, func(t *testing.T) {

			// Format the configuration with the import ID
			formattedConfiguration := make(map[string]string)
			for configFileName, configFileContent := range configuration.inlineConfiguration {
				formattedConfigFileContent := fmt.Sprintf(configFileContent, importId)
				formattedConfiguration[configFileName] = formattedConfigFileContent
			}

			addr := mustResourceInstanceAddr(configuration.ResolvedAddress)
			m := testModuleInline(t, formattedConfiguration)
>>>>>>> 63c88507

			p := &MockProvider{
				GetProviderSchemaResponse: &providers.GetProviderSchemaResponse{
					Provider: providers.Schema{Block: simpleTestSchema()},
					ResourceTypes: map[string]providers.Schema{
						"test_object": providers.Schema{Block: simpleTestSchema()},
					},
					DataSources: map[string]providers.Schema{
						"test_object": providers.Schema{
							Block: &configschema.Block{
								Attributes: map[string]*configschema.Attribute{
									"test_string": {
										Type:     cty.String,
										Optional: true,
									},
								},
							},
						},
					},
				},
			}

			hook := new(MockHook)
			ctx := testContext2(t, &ContextOpts{
				Hooks: []Hook{hook},
				Providers: map[addrs.Provider]providers.Factory{
					addrs.NewDefaultProvider("test"): testProviderFuncFixed(p),
				},
			})
			p.ReadResourceResponse = &providers.ReadResourceResponse{
				NewState: cty.ObjectVal(map[string]cty.Value{
					"test_string": cty.StringVal("foo"),
				}),
			}

			p.ReadDataSourceResponse = &providers.ReadDataSourceResponse{
				State: cty.ObjectVal(map[string]cty.Value{
					"test_string": cty.StringVal("bip"),
				}),
			}

			p.ImportResourceStateResponse = &providers.ImportResourceStateResponse{
				ImportedResources: []providers.ImportedResource{
					{
						TypeName: "test_object",
						State: cty.ObjectVal(map[string]cty.Value{
							"test_string": cty.StringVal("foo"),
						}),
					},
				},
			}

			plan, diags := ctx.Plan(m, states.NewState(), SimplePlanOpts(plans.NormalMode, testInputValuesUnset(m.Module.Variables)))
			if diags.HasErrors() {
				t.Fatalf("unexpected errors\n%s", diags.Err().Error())
			}

			t.Run(addr.String(), func(t *testing.T) {
				instPlan := plan.Changes.ResourceInstance(addr)
				if instPlan == nil {
					t.Fatalf("no plan for %s at all", addr)
				}

				if got, want := instPlan.Addr, addr; !got.Equal(want) {
					t.Errorf("wrong current address\ngot:  %s\nwant: %s", got, want)
				}
				if got, want := instPlan.PrevRunAddr, addr; !got.Equal(want) {
					t.Errorf("wrong previous run address\ngot:  %s\nwant: %s", got, want)
				}
				if got, want := instPlan.Action, plans.NoOp; got != want {
					t.Errorf("wrong planned action\ngot:  %s\nwant: %s", got, want)
				}
				if got, want := instPlan.ActionReason, plans.ResourceInstanceChangeNoReason; got != want {
					t.Errorf("wrong action reason\ngot:  %s\nwant: %s", got, want)
				}
<<<<<<< HEAD
				if instPlan.Importing.ID != "123" {
					t.Errorf("expected import change from \"123\", got non-import change")
=======
				if instPlan.Importing.ID != strconv.Itoa(importId) {
					t.Errorf("expected import change from \"%d\", got non-import change", importId)
>>>>>>> 63c88507
				}

				if !hook.PrePlanImportCalled {
					t.Fatalf("PostPlanImport hook not called")
				}
				if addr, wantAddr := hook.PrePlanImportAddr, instPlan.Addr; !addr.Equal(wantAddr) {
					t.Errorf("expected addr to be %s, but was %s", wantAddr, addr)
				}

				if !hook.PostPlanImportCalled {
					t.Fatalf("PostPlanImport hook not called")
				}
				if addr, wantAddr := hook.PostPlanImportAddr, instPlan.Addr; !addr.Equal(wantAddr) {
					t.Errorf("expected addr to be %s, but was %s", wantAddr, addr)
				}
			})
		})
	}
}

func TestContext2Plan_importToInvalidDynamicAddress(t *testing.T) {
	type TestConfiguration struct {
		Description         string
		expectedError       string
		inlineConfiguration map[string]string
	}
	configurations := []TestConfiguration{
		{
			Description:   "To address index value is null",
<<<<<<< HEAD
			expectedError: "Import block 'to' address contains invalid key: Import block contained a resource address using an index which is null. Please make sure the expression for the index is not null",
=======
			expectedError: "Import block 'to' address contains an invalid key: Import block contained a resource address using an index which is null. Please ensure the expression for the index is not null",
>>>>>>> 63c88507
			inlineConfiguration: map[string]string{
				"main.tf": `
variable "index" {
  default = null
}

resource "test_object" "a" {
  count = 1
  test_string = "foo"
}

import {
  to   = test_object.a[var.index]
  id   = "123"
}
`,
			},
		},
		{
			Description:   "To address index is not a number or a string",
<<<<<<< HEAD
			expectedError: "Import block 'to' address contains invalid key: Import block contained a resource address using an index which is not valid for a resource instance (not a string or a number). Please make sure the expression for the index is correct, and returns either a string or a number",
=======
			expectedError: "Import block 'to' address contains an invalid key: Import block contained a resource address using an index which is not valid for a resource instance (not a string or a number). Please ensure the expression for the index is correct, and returns either a string or a number",
>>>>>>> 63c88507
			inlineConfiguration: map[string]string{
				"main.tf": `
locals {
  index = toset(["foo"])
}

resource "test_object" "a" {
  for_each = toset(["foo"])
  test_string = "foo"
}

import {
  to   = test_object.a[local.index]
  id   = "123"
}
`,
			},
		},
		{
			Description:   "To address index value is sensitive",
<<<<<<< HEAD
			expectedError: "Import block 'to' address contains invalid key: Import block contained a resource address using an index which is sensitive. Please make sure indexes used in the resource address of an import target are not sensitive",
=======
			expectedError: "Import block 'to' address contains an invalid key: Import block contained a resource address using an index which is sensitive. Please ensure indexes used in the resource address of an import target are not sensitive",
>>>>>>> 63c88507
			inlineConfiguration: map[string]string{
				"main.tf": `
locals {
  index = sensitive("foo")
}

resource "test_object" "a" {
  for_each = toset(["foo"])
  test_string = "foo"
}

import {
  to   = test_object.a[local.index]
  id   = "123"
}
`,
			},
		},
		{
			Description:   "To address index value will only be known after apply",
<<<<<<< HEAD
			expectedError: "Import block contained a resource address using an index will only be known after apply. Please make sure to use expressions that are known at plan time for the index of an import target address",
=======
			expectedError: "Import block contained a resource address using an index that will only be known after apply. Please ensure to use expressions that are known at plan time for the index of an import target address",
>>>>>>> 63c88507
			inlineConfiguration: map[string]string{
				"main.tf": `
resource "test_object" "reference" {
}

resource "test_object" "a" {
  count = 1
  test_string = "foo"
}

import {
  to   = test_object.a[test_object.reference.id]
  id   = "123"
}
`,
			},
		},
	}

	for _, configuration := range configurations {
		t.Run(configuration.Description, func(t *testing.T) {
			m := testModuleInline(t, configuration.inlineConfiguration)

			providerSchema := &configschema.Block{
				Attributes: map[string]*configschema.Attribute{
					"test_string": {
						Type:     cty.String,
						Optional: true,
					},
					"id": {
						Type:     cty.String,
						Computed: true,
					},
				},
			}

			p := &MockProvider{
				GetProviderSchemaResponse: &providers.GetProviderSchemaResponse{
					Provider: providers.Schema{Block: providerSchema},
					ResourceTypes: map[string]providers.Schema{
						"test_object": providers.Schema{Block: providerSchema},
					},
				},
			}

			hook := new(MockHook)
			ctx := testContext2(t, &ContextOpts{
				Hooks: []Hook{hook},
				Providers: map[addrs.Provider]providers.Factory{
					addrs.NewDefaultProvider("test"): testProviderFuncFixed(p),
				},
			})

			p.ReadResourceResponse = &providers.ReadResourceResponse{
				NewState: cty.ObjectVal(map[string]cty.Value{
					"test_string": cty.StringVal("foo"),
				}),
			}

			p.PlanResourceChangeFn = func(req providers.PlanResourceChangeRequest) providers.PlanResourceChangeResponse {
				testStringVal := req.ProposedNewState.GetAttr("test_string")
				return providers.PlanResourceChangeResponse{
					PlannedState: cty.ObjectVal(map[string]cty.Value{
						"test_string": testStringVal,
						"id":          cty.UnknownVal(cty.String),
					}),
				}
			}

			p.ImportResourceStateResponse = &providers.ImportResourceStateResponse{
				ImportedResources: []providers.ImportedResource{
					{
						TypeName: "test_object",
						State: cty.ObjectVal(map[string]cty.Value{
							"test_string": cty.StringVal("foo"),
						}),
					},
				},
			}

			_, diags := ctx.Plan(m, states.NewState(), SimplePlanOpts(plans.NormalMode, testInputValuesUnset(m.Module.Variables)))

			if !diags.HasErrors() {
				t.Fatal("succeeded; want errors")
			}
			if got, want := diags.Err().Error(), configuration.expectedError; !strings.Contains(got, want) {
				t.Fatalf("wrong error:\ngot:  %s\nwant: message containing %q", got, want)
			}
		})
	}
}

func TestContext2Plan_importResourceAlreadyInState(t *testing.T) {
	addr := mustResourceInstanceAddr("test_object.a")
	m := testModuleInline(t, map[string]string{
		"main.tf": `
resource "test_object" "a" {
  test_string = "foo"
}

import {
  to   = test_object.a
  id   = "123"
}
`,
	})

	p := simpleMockProvider()
	ctx := testContext2(t, &ContextOpts{
		Providers: map[addrs.Provider]providers.Factory{
			addrs.NewDefaultProvider("test"): testProviderFuncFixed(p),
		},
	})
	p.ReadResourceResponse = &providers.ReadResourceResponse{
		NewState: cty.ObjectVal(map[string]cty.Value{
			"test_string": cty.StringVal("foo"),
		}),
	}
	p.ImportResourceStateResponse = &providers.ImportResourceStateResponse{
		ImportedResources: []providers.ImportedResource{
			{
				TypeName: "test_object",
				State: cty.ObjectVal(map[string]cty.Value{
					"test_string": cty.StringVal("foo"),
				}),
			},
		},
	}

	state := states.NewState()
	root := state.EnsureModule(addrs.RootModuleInstance)
	root.SetResourceInstanceCurrent(
		mustResourceInstanceAddr("test_object.a").Resource,
		&states.ResourceInstanceObjectSrc{
			Status:    states.ObjectReady,
			AttrsJSON: []byte(`{"test_string":"foo"}`),
		},
		mustProviderConfig(`provider["registry.opentofu.org/hashicorp/test"]`),
	)

	plan, diags := ctx.Plan(m, state, DefaultPlanOpts)
	if diags.HasErrors() {
		t.Fatalf("unexpected errors\n%s", diags.Err().Error())
	}

	t.Run(addr.String(), func(t *testing.T) {
		instPlan := plan.Changes.ResourceInstance(addr)
		if instPlan == nil {
			t.Fatalf("no plan for %s at all", addr)
		}

		if got, want := instPlan.Addr, addr; !got.Equal(want) {
			t.Errorf("wrong current address\ngot:  %s\nwant: %s", got, want)
		}
		if got, want := instPlan.PrevRunAddr, addr; !got.Equal(want) {
			t.Errorf("wrong previous run address\ngot:  %s\nwant: %s", got, want)
		}
		if got, want := instPlan.Action, plans.NoOp; got != want {
			t.Errorf("wrong planned action\ngot:  %s\nwant: %s", got, want)
		}
		if got, want := instPlan.ActionReason, plans.ResourceInstanceChangeNoReason; got != want {
			t.Errorf("wrong action reason\ngot:  %s\nwant: %s", got, want)
		}
		if instPlan.Importing != nil {
			t.Errorf("expected non-import change, got import change %+v", instPlan.Importing)
		}
	})
}

func TestContext2Plan_importResourceUpdate(t *testing.T) {
	addr := mustResourceInstanceAddr("test_object.a")
	m := testModuleInline(t, map[string]string{
		"main.tf": `
resource "test_object" "a" {
  test_string = "bar"
}

import {
  to   = test_object.a
  id   = "123"
}
`,
	})

	p := simpleMockProvider()
	ctx := testContext2(t, &ContextOpts{
		Providers: map[addrs.Provider]providers.Factory{
			addrs.NewDefaultProvider("test"): testProviderFuncFixed(p),
		},
	})
	p.ReadResourceResponse = &providers.ReadResourceResponse{
		NewState: cty.ObjectVal(map[string]cty.Value{
			"test_string": cty.StringVal("foo"),
		}),
	}
	p.ImportResourceStateResponse = &providers.ImportResourceStateResponse{
		ImportedResources: []providers.ImportedResource{
			{
				TypeName: "test_object",
				State: cty.ObjectVal(map[string]cty.Value{
					"test_string": cty.StringVal("foo"),
				}),
			},
		},
	}

	plan, diags := ctx.Plan(m, states.NewState(), DefaultPlanOpts)
	if diags.HasErrors() {
		t.Fatalf("unexpected errors\n%s", diags.Err().Error())
	}

	t.Run(addr.String(), func(t *testing.T) {
		instPlan := plan.Changes.ResourceInstance(addr)
		if instPlan == nil {
			t.Fatalf("no plan for %s at all", addr)
		}

		if got, want := instPlan.Addr, addr; !got.Equal(want) {
			t.Errorf("wrong current address\ngot:  %s\nwant: %s", got, want)
		}
		if got, want := instPlan.PrevRunAddr, addr; !got.Equal(want) {
			t.Errorf("wrong previous run address\ngot:  %s\nwant: %s", got, want)
		}
		if got, want := instPlan.Action, plans.Update; got != want {
			t.Errorf("wrong planned action\ngot:  %s\nwant: %s", got, want)
		}
		if got, want := instPlan.ActionReason, plans.ResourceInstanceChangeNoReason; got != want {
			t.Errorf("wrong action reason\ngot:  %s\nwant: %s", got, want)
		}
		if instPlan.Importing.ID != "123" {
			t.Errorf("expected import change from \"123\", got non-import change")
		}
	})
}

func TestContext2Plan_importResourceReplace(t *testing.T) {
	addr := mustResourceInstanceAddr("test_object.a")
	m := testModuleInline(t, map[string]string{
		"main.tf": `
resource "test_object" "a" {
  test_string = "bar"
}

import {
  to   = test_object.a
  id   = "123"
}
`,
	})

	p := simpleMockProvider()
	ctx := testContext2(t, &ContextOpts{
		Providers: map[addrs.Provider]providers.Factory{
			addrs.NewDefaultProvider("test"): testProviderFuncFixed(p),
		},
	})
	p.ReadResourceResponse = &providers.ReadResourceResponse{
		NewState: cty.ObjectVal(map[string]cty.Value{
			"test_string": cty.StringVal("foo"),
		}),
	}
	p.ImportResourceStateResponse = &providers.ImportResourceStateResponse{
		ImportedResources: []providers.ImportedResource{
			{
				TypeName: "test_object",
				State: cty.ObjectVal(map[string]cty.Value{
					"test_string": cty.StringVal("foo"),
				}),
			},
		},
	}

	plan, diags := ctx.Plan(m, states.NewState(), &PlanOpts{
		Mode: plans.NormalMode,
		ForceReplace: []addrs.AbsResourceInstance{
			addr,
		},
	})
	if diags.HasErrors() {
		t.Fatalf("unexpected errors\n%s", diags.Err().Error())
	}

	t.Run(addr.String(), func(t *testing.T) {
		instPlan := plan.Changes.ResourceInstance(addr)
		if instPlan == nil {
			t.Fatalf("no plan for %s at all", addr)
		}

		if got, want := instPlan.Addr, addr; !got.Equal(want) {
			t.Errorf("wrong current address\ngot:  %s\nwant: %s", got, want)
		}
		if got, want := instPlan.PrevRunAddr, addr; !got.Equal(want) {
			t.Errorf("wrong previous run address\ngot:  %s\nwant: %s", got, want)
		}
		if got, want := instPlan.Action, plans.DeleteThenCreate; got != want {
			t.Errorf("wrong planned action\ngot:  %s\nwant: %s", got, want)
		}
		if instPlan.Importing.ID != "123" {
			t.Errorf("expected import change from \"123\", got non-import change")
		}
	})
}

func TestContext2Plan_importRefreshOnce(t *testing.T) {
	addr := mustResourceInstanceAddr("test_object.a")
	m := testModuleInline(t, map[string]string{
		"main.tf": `
resource "test_object" "a" {
  test_string = "bar"
}

import {
  to   = test_object.a
  id   = "123"
}
`,
	})

	p := simpleMockProvider()
	ctx := testContext2(t, &ContextOpts{
		Providers: map[addrs.Provider]providers.Factory{
			addrs.NewDefaultProvider("test"): testProviderFuncFixed(p),
		},
	})

	readCalled := 0
	p.ReadResourceFn = func(req providers.ReadResourceRequest) providers.ReadResourceResponse {
		readCalled++
		state, _ := simpleTestSchema().CoerceValue(cty.ObjectVal(map[string]cty.Value{
			"test_string": cty.StringVal("foo"),
		}))

		return providers.ReadResourceResponse{
			NewState: state,
		}
	}

	p.ImportResourceStateResponse = &providers.ImportResourceStateResponse{
		ImportedResources: []providers.ImportedResource{
			{
				TypeName: "test_object",
				State: cty.ObjectVal(map[string]cty.Value{
					"test_string": cty.StringVal("foo"),
				}),
			},
		},
	}

	_, diags := ctx.Plan(m, states.NewState(), &PlanOpts{
		Mode: plans.NormalMode,
		ForceReplace: []addrs.AbsResourceInstance{
			addr,
		},
	})
	if diags.HasErrors() {
		t.Fatalf("unexpected errors\n%s", diags.Err().Error())
	}

	if readCalled > 1 {
		t.Error("ReadResource called multiple times for import")
	}
}

func TestContext2Plan_importIdVariable(t *testing.T) {
	p := testProvider("aws")
	m := testModule(t, "import-id-variable")
	ctx := testContext2(t, &ContextOpts{
		Providers: map[addrs.Provider]providers.Factory{
			addrs.NewDefaultProvider("aws"): testProviderFuncFixed(p),
		},
	})

	p.ImportResourceStateResponse = &providers.ImportResourceStateResponse{
		ImportedResources: []providers.ImportedResource{
			{
				TypeName: "aws_instance",
				State: cty.ObjectVal(map[string]cty.Value{
					"id": cty.StringVal("foo"),
				}),
			},
		},
	}

	_, diags := ctx.Plan(m, states.NewState(), &PlanOpts{
		SetVariables: InputValues{
			"the_id": &InputValue{
				// let var take its default value
				Value: cty.NilVal,
			},
		},
	})
	if diags.HasErrors() {
		t.Fatalf("unexpected errors: %s", diags.Err())
	}
}

func TestContext2Plan_importIdReference(t *testing.T) {
	p := testProvider("aws")
	m := testModule(t, "import-id-reference")
	ctx := testContext2(t, &ContextOpts{
		Providers: map[addrs.Provider]providers.Factory{
			addrs.NewDefaultProvider("aws"): testProviderFuncFixed(p),
		},
	})

	p.ImportResourceStateResponse = &providers.ImportResourceStateResponse{
		ImportedResources: []providers.ImportedResource{
			{
				TypeName: "aws_instance",
				State: cty.ObjectVal(map[string]cty.Value{
					"id": cty.StringVal("foo"),
				}),
			},
		},
	}

	_, diags := ctx.Plan(m, states.NewState(), &PlanOpts{
		SetVariables: InputValues{
			"the_id": &InputValue{
				// let var take its default value
				Value: cty.NilVal,
			},
		},
	})
	if diags.HasErrors() {
		t.Fatalf("unexpected errors: %s", diags.Err())
	}
}

func TestContext2Plan_importIdFunc(t *testing.T) {
	p := testProvider("aws")
	m := testModule(t, "import-id-func")
	ctx := testContext2(t, &ContextOpts{
		Providers: map[addrs.Provider]providers.Factory{
			addrs.NewDefaultProvider("aws"): testProviderFuncFixed(p),
		},
	})

	p.ImportResourceStateResponse = &providers.ImportResourceStateResponse{
		ImportedResources: []providers.ImportedResource{
			{
				TypeName: "aws_instance",
				State: cty.ObjectVal(map[string]cty.Value{
					"id": cty.StringVal("foo"),
				}),
			},
		},
	}

	_, diags := ctx.Plan(m, states.NewState(), DefaultPlanOpts)
	if diags.HasErrors() {
		t.Fatalf("unexpected errors: %s", diags.Err())
	}
}

func TestContext2Plan_importIdDataSource(t *testing.T) {
	p := testProvider("aws")
	m := testModule(t, "import-id-data-source")

	p.GetProviderSchemaResponse = getProviderSchemaResponseFromProviderSchema(&ProviderSchema{
		ResourceTypes: map[string]*configschema.Block{
			"aws_subnet": {
				Attributes: map[string]*configschema.Attribute{
					"id": {
						Type:     cty.String,
						Computed: true,
					},
				},
			},
		},
		DataSources: map[string]*configschema.Block{
			"aws_subnet": {
				Attributes: map[string]*configschema.Attribute{
					"vpc_id": {
						Type:     cty.String,
						Required: true,
					},
					"cidr_block": {
						Type:     cty.String,
						Computed: true,
					},
					"id": {
						Type:     cty.String,
						Computed: true,
					},
				},
			},
		},
	})
	p.ReadDataSourceResponse = &providers.ReadDataSourceResponse{
		State: cty.ObjectVal(map[string]cty.Value{
			"vpc_id":     cty.StringVal("abc"),
			"cidr_block": cty.StringVal("10.0.1.0/24"),
			"id":         cty.StringVal("123"),
		}),
	}
	p.ImportResourceStateResponse = &providers.ImportResourceStateResponse{
		ImportedResources: []providers.ImportedResource{
			{
				TypeName: "aws_subnet",
				State: cty.ObjectVal(map[string]cty.Value{
					"id": cty.StringVal("foo"),
				}),
			},
		},
	}
	ctx := testContext2(t, &ContextOpts{
		Providers: map[addrs.Provider]providers.Factory{
			addrs.NewDefaultProvider("aws"): testProviderFuncFixed(p),
		},
	})

	_, diags := ctx.Plan(m, states.NewState(), DefaultPlanOpts)
	if diags.HasErrors() {
		t.Fatalf("unexpected errors: %s", diags.Err())
	}
}

func TestContext2Plan_importIdModule(t *testing.T) {
	p := testProvider("aws")
	m := testModule(t, "import-id-module")

	p.GetProviderSchemaResponse = getProviderSchemaResponseFromProviderSchema(&ProviderSchema{
		ResourceTypes: map[string]*configschema.Block{
			"aws_lb": {
				Attributes: map[string]*configschema.Attribute{
					"id": {
						Type:     cty.String,
						Computed: true,
					},
				},
			},
		},
	})
	p.ImportResourceStateResponse = &providers.ImportResourceStateResponse{
		ImportedResources: []providers.ImportedResource{
			{
				TypeName: "aws_lb",
				State: cty.ObjectVal(map[string]cty.Value{
					"id": cty.StringVal("foo"),
				}),
			},
		},
	}
	ctx := testContext2(t, &ContextOpts{
		Providers: map[addrs.Provider]providers.Factory{
			addrs.NewDefaultProvider("aws"): testProviderFuncFixed(p),
		},
	})

	_, diags := ctx.Plan(m, states.NewState(), DefaultPlanOpts)
	if diags.HasErrors() {
		t.Fatalf("unexpected errors: %s", diags.Err())
	}
}

func TestContext2Plan_importIdInvalidNull(t *testing.T) {
	p := testProvider("test")
	m := testModule(t, "import-id-invalid-null")
	ctx := testContext2(t, &ContextOpts{
		Providers: map[addrs.Provider]providers.Factory{
			addrs.NewDefaultProvider("test"): testProviderFuncFixed(p),
		},
	})

	_, diags := ctx.Plan(m, states.NewState(), &PlanOpts{
		SetVariables: InputValues{
			"the_id": &InputValue{
				Value: cty.NullVal(cty.String),
			},
		},
	})
	if !diags.HasErrors() {
		t.Fatal("succeeded; want errors")
	}
	if got, want := diags.Err().Error(), "The import ID cannot be null"; !strings.Contains(got, want) {
		t.Fatalf("wrong error:\ngot:  %s\nwant: message containing %q", got, want)
	}
}

func TestContext2Plan_importIdInvalidUnknown(t *testing.T) {
	p := testProvider("test")
	m := testModule(t, "import-id-invalid-unknown")
	ctx := testContext2(t, &ContextOpts{
		Providers: map[addrs.Provider]providers.Factory{
			addrs.NewDefaultProvider("test"): testProviderFuncFixed(p),
		},
	})
	p.GetProviderSchemaResponse = getProviderSchemaResponseFromProviderSchema(&ProviderSchema{
		ResourceTypes: map[string]*configschema.Block{
			"test_resource": {
				Attributes: map[string]*configschema.Attribute{
					"id": {
						Type:     cty.String,
						Computed: true,
					},
				},
			},
		},
	})
	p.PlanResourceChangeFn = func(req providers.PlanResourceChangeRequest) providers.PlanResourceChangeResponse {
		return providers.PlanResourceChangeResponse{
			PlannedState: cty.UnknownVal(cty.Object(map[string]cty.Type{
				"id": cty.String,
			})),
		}
	}
	p.ImportResourceStateResponse = &providers.ImportResourceStateResponse{
		ImportedResources: []providers.ImportedResource{
			{
				TypeName: "test_resource",
				State: cty.ObjectVal(map[string]cty.Value{
					"id": cty.StringVal("foo"),
				}),
			},
		},
	}

	_, diags := ctx.Plan(m, states.NewState(), DefaultPlanOpts)
	if !diags.HasErrors() {
		t.Fatal("succeeded; want errors")
	}
	if got, want := diags.Err().Error(), `The import block "id" argument depends on resource attributes that cannot be determined until apply`; !strings.Contains(got, want) {
		t.Fatalf("wrong error:\ngot:  %s\nwant: message containing %q", got, want)
	}
}

func TestContext2Plan_importIntoModuleWithGeneratedConfig(t *testing.T) {
	m := testModuleInline(t, map[string]string{
		"main.tf": `
import {
  to = test_object.a
  id = "123"
}

import {
  to = module.mod.test_object.a
  id = "456"
}

module "mod" {
  source = "./mod"
}
`,
		"./mod/main.tf": `
resource "test_object" "a" {
  test_string = "bar"
}
`,
	})

	p := simpleMockProvider()
	ctx := testContext2(t, &ContextOpts{
		Providers: map[addrs.Provider]providers.Factory{
			addrs.NewDefaultProvider("test"): testProviderFuncFixed(p),
		},
	})
	p.ReadResourceResponse = &providers.ReadResourceResponse{
		NewState: cty.ObjectVal(map[string]cty.Value{
			"test_string": cty.StringVal("foo"),
		}),
	}
	p.ImportResourceStateResponse = &providers.ImportResourceStateResponse{
		ImportedResources: []providers.ImportedResource{
			{
				TypeName: "test_object",
				State: cty.ObjectVal(map[string]cty.Value{
					"test_string": cty.StringVal("foo"),
				}),
			},
		},
	}

	p.ImportResourceStateResponse = &providers.ImportResourceStateResponse{
		ImportedResources: []providers.ImportedResource{
			{
				TypeName: "test_object",
				State: cty.ObjectVal(map[string]cty.Value{
					"test_string": cty.StringVal("foo"),
				}),
			},
		},
	}

	plan, diags := ctx.Plan(m, states.NewState(), &PlanOpts{
		Mode:               plans.NormalMode,
		GenerateConfigPath: "generated.tf", // Actual value here doesn't matter, as long as it is not empty.
	})
	if diags.HasErrors() {
		t.Fatalf("unexpected errors\n%s", diags.Err().Error())
	}

	one := mustResourceInstanceAddr("test_object.a")
	two := mustResourceInstanceAddr("module.mod.test_object.a")

	onePlan := plan.Changes.ResourceInstance(one)
	twoPlan := plan.Changes.ResourceInstance(two)

	// This test is just to make sure things work e2e with modules and generated
	// config, so we're not too careful about the actual responses - we're just
	// happy nothing panicked. See the other import tests for actual validation
	// of responses and the like.
	if twoPlan.Action != plans.Update {
		t.Errorf("expected nested item to be updated but was %s", twoPlan.Action)
	}

	if len(onePlan.GeneratedConfig) == 0 {
		t.Errorf("expected root item to generate config but it didn't")
	}
}

func TestContext2Plan_importIntoNonExistentConfiguration(t *testing.T) {
	type TestConfiguration struct {
		Description         string
		inlineConfiguration map[string]string
	}
	configurations := []TestConfiguration{
		{
			Description: "Basic missing configuration",
			inlineConfiguration: map[string]string{
				"main.tf": `
import {
  to   = test_object.a
  id   = "123"
}
`,
			},
		},
		{
			Description: "Non-existent module",
			inlineConfiguration: map[string]string{
				"main.tf": `
import {
  to   = module.mod.test_object.a
  id   = "456"
}
`,
			},
		},
		{
			Description: "Wrong module key",
			inlineConfiguration: map[string]string{
				"main.tf": `
import {
  to   = module.mod["non-existent"].test_object.a
  id   = "123"
}

module "mod" {
  for_each = {
    existent = "1"
  }
  source = "./mod"
}
`,
				"./mod/main.tf": `
resource "test_object" "a" {
  test_string = "bar"
}
`,
			},
		},
		{
			Description: "Module key without for_each",
			inlineConfiguration: map[string]string{
				"main.tf": `
import {
  to   = module.mod["non-existent"].test_object.a
  id   = "123"
}

module "mod" {
  source = "./mod"
}
`,
				"./mod/main.tf": `
resource "test_object" "a" {
  test_string = "bar"
}
`,
			},
		},
		{
			Description: "Non-existent resource key - in module",
			inlineConfiguration: map[string]string{
				"main.tf": `
import {
  to   = module.mod.test_object.a["non-existent"]
  id   = "123"
}

module "mod" {
  source = "./mod"
}
`,
				"./mod/main.tf": `
resource "test_object" "a" {
  for_each = {
    existent = "1"
  }
  test_string = "bar"
}
`,
			},
		},
		{
			Description: "Non-existent resource key - in root",
			inlineConfiguration: map[string]string{
				"main.tf": `
import {
  to   = test_object.a[42]
  id   = "123"
}

resource "test_object" "a" {
  test_string = "bar"
}
`,
			},
		},
		{
			Description: "Existent module key, non-existent resource key",
			inlineConfiguration: map[string]string{
				"main.tf": `
import {
  to   = module.mod["existent"].test_object.b
  id   = "123"
}

module "mod" {
  for_each = {
    existent = "1"
    existent_two = "2"
  }
  source = "./mod"
}
`,
				"./mod/main.tf": `
resource "test_object" "a" {
  test_string = "bar"
}
`,
			},
		},
	}

	for _, configuration := range configurations {
		t.Run(configuration.Description, func(t *testing.T) {
			m := testModuleInline(t, configuration.inlineConfiguration)

			p := simpleMockProvider()
			ctx := testContext2(t, &ContextOpts{
				Providers: map[addrs.Provider]providers.Factory{
					addrs.NewDefaultProvider("test"): testProviderFuncFixed(p),
				},
			})

			_, diags := ctx.Plan(m, states.NewState(), &PlanOpts{
				Mode: plans.NormalMode,
			})

			if !diags.HasErrors() {
				t.Fatalf("expected error")
			}

			var errNum int
			for _, diag := range diags {
				if diag.Severity() == tfdiags.Error {
					errNum++
				}
			}
			if errNum > 1 {
				t.Fatalf("expected a single error, but got %d", errNum)
			}

			if !strings.Contains(diags.Err().Error(), "Configuration for import target does not exist") {
				t.Fatalf("expected error to be \"Configuration for import target does not exist\", but it was %s", diags.Err().Error())
			}
		})
	}
}

func TestContext2Plan_importDuplication(t *testing.T) {
	type TestConfiguration struct {
		Description         string
		inlineConfiguration map[string]string
		expectedError       string
	}
	configurations := []TestConfiguration{
		{
			Description: "Duplication with dynamic address with a variable",
			inlineConfiguration: map[string]string{
				"main.tf": `
resource "test_object" "a" {
 count = 2
}

variable "address1" {
 default = 1
}

variable "address2" {
 default = 1
}

import {
  to   = test_object.a[var.address1]
  id   = "123"
}

import {
  to   = test_object.a[var.address2]
  id   = "123"
}
`,
			},
			expectedError: "Duplicate import configuration for \"test_object.a[1]\"",
		},
		{
			Description: "Duplication with dynamic address with a resource reference",
			inlineConfiguration: map[string]string{
				"main.tf": `
resource "test_object" "example" {
 test_string = "boop"
}

resource "test_object" "a" {
 for_each = toset(["boop"])
}

import {
  to   = test_object.a[test_object.example.test_string]
  id   = "123"
}

import {
  to   = test_object.a[test_object.example.test_string]
  id   = "123"
}
`,
			},
			expectedError: "Duplicate import configuration for \"test_object.a[\\\"boop\\\"]\"",
		},
	}

	for _, configuration := range configurations {
		t.Run(configuration.Description, func(t *testing.T) {
			m := testModuleInline(t, configuration.inlineConfiguration)

			p := simpleMockProvider()
			ctx := testContext2(t, &ContextOpts{
				Providers: map[addrs.Provider]providers.Factory{
					addrs.NewDefaultProvider("test"): testProviderFuncFixed(p),
				},
			})

			p.ReadResourceResponse = &providers.ReadResourceResponse{
				NewState: cty.ObjectVal(map[string]cty.Value{
					"test_string": cty.StringVal("foo"),
				}),
			}

			p.ImportResourceStateResponse = &providers.ImportResourceStateResponse{
				ImportedResources: []providers.ImportedResource{
					{
						TypeName: "test_object",
						State: cty.ObjectVal(map[string]cty.Value{
							"test_string": cty.StringVal("foo"),
						}),
					},
				},
			}

			_, diags := ctx.Plan(m, states.NewState(), SimplePlanOpts(plans.NormalMode, testInputValuesUnset(m.Module.Variables)))

			if !diags.HasErrors() {
				t.Fatalf("expected error")
			}

			var errNum int
			for _, diag := range diags {
				if diag.Severity() == tfdiags.Error {
					errNum++
				}
			}
			if errNum > 1 {
				t.Fatalf("expected a single error, but got %d", errNum)
			}

			if !strings.Contains(diags.Err().Error(), configuration.expectedError) {
				t.Fatalf("expected error to be %s, but it was %s", configuration.expectedError, diags.Err().Error())
			}
		})
	}
}

func TestContext2Plan_importResourceConfigGen(t *testing.T) {
	addr := mustResourceInstanceAddr("test_object.a")
	m := testModuleInline(t, map[string]string{
		"main.tf": `
import {
  to   = test_object.a
  id   = "123"
}
`,
	})

	p := simpleMockProvider()
	ctx := testContext2(t, &ContextOpts{
		Providers: map[addrs.Provider]providers.Factory{
			addrs.NewDefaultProvider("test"): testProviderFuncFixed(p),
		},
	})
	p.ReadResourceResponse = &providers.ReadResourceResponse{
		NewState: cty.ObjectVal(map[string]cty.Value{
			"test_string": cty.StringVal("foo"),
		}),
	}
	p.ImportResourceStateResponse = &providers.ImportResourceStateResponse{
		ImportedResources: []providers.ImportedResource{
			{
				TypeName: "test_object",
				State: cty.ObjectVal(map[string]cty.Value{
					"test_string": cty.StringVal("foo"),
				}),
			},
		},
	}

	plan, diags := ctx.Plan(m, states.NewState(), &PlanOpts{
		Mode:               plans.NormalMode,
		GenerateConfigPath: "generated.tf", // Actual value here doesn't matter, as long as it is not empty.
	})
	if diags.HasErrors() {
		t.Fatalf("unexpected errors\n%s", diags.Err().Error())
	}

	t.Run(addr.String(), func(t *testing.T) {
		instPlan := plan.Changes.ResourceInstance(addr)
		if instPlan == nil {
			t.Fatalf("no plan for %s at all", addr)
		}

		if got, want := instPlan.Addr, addr; !got.Equal(want) {
			t.Errorf("wrong current address\ngot:  %s\nwant: %s", got, want)
		}
		if got, want := instPlan.PrevRunAddr, addr; !got.Equal(want) {
			t.Errorf("wrong previous run address\ngot:  %s\nwant: %s", got, want)
		}
		if got, want := instPlan.Action, plans.NoOp; got != want {
			t.Errorf("wrong planned action\ngot:  %s\nwant: %s", got, want)
		}
		if got, want := instPlan.ActionReason, plans.ResourceInstanceChangeNoReason; got != want {
			t.Errorf("wrong action reason\ngot:  %s\nwant: %s", got, want)
		}
		if instPlan.Importing.ID != "123" {
			t.Errorf("expected import change from \"123\", got non-import change")
		}

		want := `resource "test_object" "a" {
  test_bool   = null
  test_list   = null
  test_map    = null
  test_number = null
  test_string = "foo"
}`
		got := instPlan.GeneratedConfig
		if diff := cmp.Diff(want, got); len(diff) > 0 {
			t.Errorf("got:\n%s\nwant:\n%s\ndiff:\n%s", got, want, diff)
		}
	})
}

func TestContext2Plan_importResourceConfigGenWithAlias(t *testing.T) {
	addr := mustResourceInstanceAddr("test_object.a")
	m := testModuleInline(t, map[string]string{
		"main.tf": `
provider "test" {
  alias = "backup"
}

import {
  provider = test.backup
  to       = test_object.a
  id       = "123"
}
`,
	})

	p := simpleMockProvider()
	ctx := testContext2(t, &ContextOpts{
		Providers: map[addrs.Provider]providers.Factory{
			addrs.NewDefaultProvider("test"): testProviderFuncFixed(p),
		},
	})
	p.ReadResourceResponse = &providers.ReadResourceResponse{
		NewState: cty.ObjectVal(map[string]cty.Value{
			"test_string": cty.StringVal("foo"),
		}),
	}
	p.ImportResourceStateResponse = &providers.ImportResourceStateResponse{
		ImportedResources: []providers.ImportedResource{
			{
				TypeName: "test_object",
				State: cty.ObjectVal(map[string]cty.Value{
					"test_string": cty.StringVal("foo"),
				}),
			},
		},
	}

	plan, diags := ctx.Plan(m, states.NewState(), &PlanOpts{
		Mode:               plans.NormalMode,
		GenerateConfigPath: "generated.tf", // Actual value here doesn't matter, as long as it is not empty.
	})
	if diags.HasErrors() {
		t.Fatalf("unexpected errors\n%s", diags.Err().Error())
	}

	t.Run(addr.String(), func(t *testing.T) {
		instPlan := plan.Changes.ResourceInstance(addr)
		if instPlan == nil {
			t.Fatalf("no plan for %s at all", addr)
		}

		if got, want := instPlan.Addr, addr; !got.Equal(want) {
			t.Errorf("wrong current address\ngot:  %s\nwant: %s", got, want)
		}
		if got, want := instPlan.PrevRunAddr, addr; !got.Equal(want) {
			t.Errorf("wrong previous run address\ngot:  %s\nwant: %s", got, want)
		}
		if got, want := instPlan.Action, plans.NoOp; got != want {
			t.Errorf("wrong planned action\ngot:  %s\nwant: %s", got, want)
		}
		if got, want := instPlan.ActionReason, plans.ResourceInstanceChangeNoReason; got != want {
			t.Errorf("wrong action reason\ngot:  %s\nwant: %s", got, want)
		}
		if instPlan.Importing.ID != "123" {
			t.Errorf("expected import change from \"123\", got non-import change")
		}

		want := `resource "test_object" "a" {
  provider    = test.backup
  test_bool   = null
  test_list   = null
  test_map    = null
  test_number = null
  test_string = "foo"
}`
		got := instPlan.GeneratedConfig
		if diff := cmp.Diff(want, got); len(diff) > 0 {
			t.Errorf("got:\n%s\nwant:\n%s\ndiff:\n%s", got, want, diff)
		}
	})
}

func TestContext2Plan_importResourceConfigGenValidation(t *testing.T) {
	type TestConfiguration struct {
		Description         string
		inlineConfiguration map[string]string
		expectedError       string
	}
	configurations := []TestConfiguration{
		{
			Description: "Resource with index",
			inlineConfiguration: map[string]string{
				"main.tf": `
import {
  to   = test_object.a[0]
  id   = "123"
}
`,
			},
			expectedError: "Configuration generation for count and for_each resources not supported",
		},
		{
			Description: "Resource with dynamic index",
			inlineConfiguration: map[string]string{
				"main.tf": `
locals {
  loc = "something"
}

import {
  to   = test_object.a[local.loc]
  id   = "123"
}
`,
			},
			expectedError: "Configuration generation for count and for_each resources not supported",
		},
		{
			Description: "Resource in module",
			inlineConfiguration: map[string]string{
				"main.tf": `
import {
  to   = module.mod.test_object.b
  id   = "456"
}

module "mod" {
  source = "./mod"
}


`,
				"./mod/main.tf": `
resource "test_object" "a" {
  test_string = "bar"
}
`,
			},
			expectedError: "Cannot generate configuration for resource inside sub-module",
		},
		{
			Description: "Resource in non-existent module",
			inlineConfiguration: map[string]string{
				"main.tf": `
import {
  to   = module.mod.test_object.a
  id   = "456"
}
`,
			},
			expectedError: "Cannot generate configuration for resource inside sub-module",
		},
		{
			Description: "Wrong module key",
			inlineConfiguration: map[string]string{
				"main.tf": `
import {
  to   = module.mod["non-existent"].test_object.a
  id   = "123"
}

module "mod" {
  for_each = {
    existent = "1"
  }
  source = "./mod"
}
`,
				"./mod/main.tf": `
resource "test_object" "a" {
  test_string = "bar"
}
`,
			},
			expectedError: "Configuration for import target does not exist",
		},
		{
			Description: "In module with module key",
			inlineConfiguration: map[string]string{
				"main.tf": `
import {
  to   = module.mod["existent"].test_object.b
  id   = "123"
}

module "mod" {
  for_each = {
    existent = "1"
  }
  source = "./mod"
}
`,
				"./mod/main.tf": `
resource "test_object" "a" {
  test_string = "bar"
}
`,
			},
			expectedError: "Cannot generate configuration for resource inside sub-module",
		},
		{
			Description: "Module key without for_each",
			inlineConfiguration: map[string]string{
				"main.tf": `
import {
  to   = module.mod["non-existent"].test_object.a
  id   = "123"
}

module "mod" {
  source = "./mod"
}
`,
				"./mod/main.tf": `
resource "test_object" "a" {
  test_string = "bar"
}
`,
			},
			expectedError: "Configuration for import target does not exist",
		},
		{
			Description: "Non-existent resource key - in module",
			inlineConfiguration: map[string]string{
				"main.tf": `
import {
  to   = module.mod.test_object.a["non-existent"]
  id   = "123"
}

module "mod" {
  source = "./mod"
}
`,
				"./mod/main.tf": `
resource "test_object" "a" {
  for_each = {
    existent = "1"
  }
  test_string = "bar"
}
`,
			},
			expectedError: "Configuration for import target does not exist",
		},
		{
			Description: "Non-existent resource key - in root",
			inlineConfiguration: map[string]string{
				"main.tf": `
import {
  to   = test_object.a[42]
  id   = "123"
}

resource "test_object" "a" {
  test_string = "bar"
}
`,
			},
			expectedError: "Configuration for import target does not exist",
		},
		{
			Description: "Existent module key, non-existent resource key",
			inlineConfiguration: map[string]string{
				"main.tf": `
import {
  to   = module.mod["existent"].test_object.b
  id   = "123"
}

module "mod" {
  for_each = {
    existent = "1"
    existent_two = "2"
  }
  source = "./mod"
}
`,
				"./mod/main.tf": `
resource "test_object" "a" {
  test_string = "bar"
}
`,
			},
			expectedError: "Cannot generate configuration for resource inside sub-module",
		},
	}

	for _, configuration := range configurations {
		t.Run(configuration.Description, func(t *testing.T) {
			m := testModuleInline(t, configuration.inlineConfiguration)

			p := simpleMockProvider()
			ctx := testContext2(t, &ContextOpts{
				Providers: map[addrs.Provider]providers.Factory{
					addrs.NewDefaultProvider("test"): testProviderFuncFixed(p),
				},
			})

			_, diags := ctx.Plan(m, states.NewState(), &PlanOpts{
				Mode:               plans.NormalMode,
				GenerateConfigPath: "generated.tf",
			})

			if !diags.HasErrors() {
				t.Fatalf("expected error")
			}

			var errNum int
			for _, diag := range diags {
				if diag.Severity() == tfdiags.Error {
					errNum++
				}
			}
			if errNum > 1 {
				t.Fatalf("expected a single error, but got %d", errNum)
			}

			if !strings.Contains(diags.Err().Error(), configuration.expectedError) {
				t.Fatalf("expected error to be %s, but it was %s", configuration.expectedError, diags.Err().Error())
			}
		})
	}
}

func TestContext2Plan_importResourceConfigGenExpandedResource(t *testing.T) {
	m := testModuleInline(t, map[string]string{
		"main.tf": `
import {
  to       = test_object.a[0]
  id       = "123"
}
`,
	})

	p := simpleMockProvider()
	ctx := testContext2(t, &ContextOpts{
		Providers: map[addrs.Provider]providers.Factory{
			addrs.NewDefaultProvider("test"): testProviderFuncFixed(p),
		},
	})
	p.ReadResourceResponse = &providers.ReadResourceResponse{
		NewState: cty.ObjectVal(map[string]cty.Value{
			"test_string": cty.StringVal("foo"),
		}),
	}
	p.ImportResourceStateResponse = &providers.ImportResourceStateResponse{
		ImportedResources: []providers.ImportedResource{
			{
				TypeName: "test_object",
				State: cty.ObjectVal(map[string]cty.Value{
					"test_string": cty.StringVal("foo"),
				}),
			},
		},
	}

	_, diags := ctx.Plan(m, states.NewState(), &PlanOpts{
		Mode:               plans.NormalMode,
		GenerateConfigPath: "generated.tf",
	})
	if !diags.HasErrors() {
		t.Fatalf("expected plan to error, but it did not")
	}
	if !strings.Contains(diags.Err().Error(), "Configuration generation for count and for_each resources not supported") {
		t.Fatalf("expected error to be \"Config generation for count and for_each resources not supported\", but it is %s", diags.Err().Error())
	}
}

// config generation still succeeds even when planning fails
func TestContext2Plan_importResourceConfigGenWithError(t *testing.T) {
	addr := mustResourceInstanceAddr("test_object.a")
	m := testModuleInline(t, map[string]string{
		"main.tf": `
import {
  to   = test_object.a
  id   = "123"
}
`,
	})

	p := simpleMockProvider()
	ctx := testContext2(t, &ContextOpts{
		Providers: map[addrs.Provider]providers.Factory{
			addrs.NewDefaultProvider("test"): testProviderFuncFixed(p),
		},
	})
	p.PlanResourceChangeResponse = &providers.PlanResourceChangeResponse{
		PlannedState: cty.NullVal(cty.DynamicPseudoType),
		Diagnostics:  tfdiags.Diagnostics(nil).Append(errors.New("plan failed")),
	}
	p.ReadResourceResponse = &providers.ReadResourceResponse{
		NewState: cty.ObjectVal(map[string]cty.Value{
			"test_string": cty.StringVal("foo"),
		}),
	}
	p.ImportResourceStateResponse = &providers.ImportResourceStateResponse{
		ImportedResources: []providers.ImportedResource{
			{
				TypeName: "test_object",
				State: cty.ObjectVal(map[string]cty.Value{
					"test_string": cty.StringVal("foo"),
				}),
			},
		},
	}

	plan, diags := ctx.Plan(m, states.NewState(), &PlanOpts{
		Mode:               plans.NormalMode,
		GenerateConfigPath: "generated.tf", // Actual value here doesn't matter, as long as it is not empty.
	})
	if !diags.HasErrors() {
		t.Fatal("expected error")
	}

	instPlan := plan.Changes.ResourceInstance(addr)
	if instPlan == nil {
		t.Fatalf("no plan for %s at all", addr)
	}

	want := `resource "test_object" "a" {
  test_bool   = null
  test_list   = null
  test_map    = null
  test_number = null
  test_string = "foo"
}`
	got := instPlan.GeneratedConfig
	if diff := cmp.Diff(want, got); len(diff) > 0 {
		t.Errorf("got:\n%s\nwant:\n%s\ndiff:\n%s", got, want, diff)
	}
}

func TestContext2Plan_plannedState(t *testing.T) {
	addr := mustResourceInstanceAddr("test_object.a")
	m := testModuleInline(t, map[string]string{
		"main.tf": `
resource "test_object" "a" {
	test_string = "foo"
}

locals {
  local_value = test_object.a.test_string
}
`,
	})

	p := simpleMockProvider()
	ctx := testContext2(t, &ContextOpts{
		Providers: map[addrs.Provider]providers.Factory{
			addrs.NewDefaultProvider("test"): testProviderFuncFixed(p),
		},
	})

	state := states.NewState()
	plan, diags := ctx.Plan(m, state, nil)
	if diags.HasErrors() {
		t.Errorf("expected no errors, but got %s", diags)
	}

	module := state.RootModule()

	// So, the original state shouldn't have been updated at all.
	if len(module.LocalValues) > 0 {
		t.Errorf("expected no local values in the state but found %d", len(module.LocalValues))
	}

	if len(module.Resources) > 0 {
		t.Errorf("expected no resources in the state but found %d", len(module.LocalValues))
	}

	// But, this makes it hard for the testing framework to valid things about
	// the returned plan. So, the plan contains the planned state:
	module = plan.PlannedState.RootModule()

	if module.LocalValues["local_value"].AsString() != "foo" {
		t.Errorf("expected local value to be \"foo\" but was \"%s\"", module.LocalValues["local_value"].AsString())
	}

	if module.ResourceInstance(addr.Resource).Current.Status != states.ObjectPlanned {
		t.Errorf("expected resource to be in planned state")
	}
}

func TestContext2Plan_removedResourceBasic(t *testing.T) {
	desposedKey := states.DeposedKey("deposed")
	addr := mustResourceInstanceAddr("test_object.a")
	m := testModuleInline(t, map[string]string{
		"main.tf": `
			removed {
				from = test_object.a
			}
		`,
	})

	state := states.BuildState(func(s *states.SyncState) {
		// The prior state tracks test_object.a, which we should be
		// removed from the state by the "removed" block in the config.
		s.SetResourceInstanceCurrent(addr, &states.ResourceInstanceObjectSrc{
			AttrsJSON: []byte(`{}`),
			Status:    states.ObjectReady,
		}, mustProviderConfig(`provider["registry.opentofu.org/hashicorp/test"]`))
		s.SetResourceInstanceDeposed(
			mustResourceInstanceAddr(addr.String()),
			desposedKey,
			&states.ResourceInstanceObjectSrc{
				Status:       states.ObjectTainted,
				AttrsJSON:    []byte(`{"test_string":"old"}`),
				Dependencies: []addrs.ConfigResource{},
			},
			mustProviderConfig(`provider["registry.opentofu.org/hashicorp/test"]`),
		)
	})

	p := simpleMockProvider()
	ctx := testContext2(t, &ContextOpts{
		Providers: map[addrs.Provider]providers.Factory{
			addrs.NewDefaultProvider("test"): testProviderFuncFixed(p),
		},
	})

	plan, diags := ctx.Plan(m, state, &PlanOpts{
		Mode: plans.NormalMode,
		ForceReplace: []addrs.AbsResourceInstance{
			addr,
		},
	})
	if diags.HasErrors() {
		t.Fatalf("unexpected errors\n%s", diags.Err().Error())
	}

	for _, test := range []struct {
		deposedKey states.DeposedKey
		wantReason plans.ResourceInstanceChangeActionReason
	}{{desposedKey, plans.ResourceInstanceChangeNoReason}, {states.NotDeposed, plans.ResourceInstanceDeleteBecauseNoResourceConfig}} {
		t.Run(addr.String(), func(t *testing.T) {
			var instPlan *plans.ResourceInstanceChangeSrc

			if test.deposedKey == states.NotDeposed {
				instPlan = plan.Changes.ResourceInstance(addr)
			} else {
				instPlan = plan.Changes.ResourceInstanceDeposed(addr, test.deposedKey)
			}

			if instPlan == nil {
				t.Fatalf("no plan for %s at all", addr)
			}

			if got, want := instPlan.Addr, addr; !got.Equal(want) {
				t.Errorf("wrong current address\ngot:  %s\nwant: %s", got, want)
			}
			if got, want := instPlan.PrevRunAddr, addr; !got.Equal(want) {
				t.Errorf("wrong previous run address\ngot:  %s\nwant: %s", got, want)
			}
			if got, want := instPlan.Action, plans.Forget; got != want {
				t.Errorf("wrong planned action\ngot:  %s\nwant: %s", got, want)
			}
			if got, want := instPlan.ActionReason, test.wantReason; got != want {
				t.Errorf("wrong action reason\ngot:  %s\nwant: %s", got, want)
			}
		})
	}
}

func TestContext2Plan_removedModuleBasic(t *testing.T) {
	desposedKey := states.DeposedKey("deposed")
	addr := mustResourceInstanceAddr("module.mod.test_object.a")
	m := testModuleInline(t, map[string]string{
		"main.tf": `
			removed {
				from = module.mod
			}
		`,
	})

	state := states.BuildState(func(s *states.SyncState) {
		// The prior state tracks module.mod.test_object.a, which should be
		// removed from the state by the module's "removed" block in the root module config.
		s.SetResourceInstanceCurrent(addr, &states.ResourceInstanceObjectSrc{
			AttrsJSON: []byte(`{}`),
			Status:    states.ObjectReady,
		}, mustProviderConfig(`provider["registry.opentofu.org/hashicorp/test"]`))
		s.SetResourceInstanceDeposed(
			mustResourceInstanceAddr(addr.String()),
			desposedKey,
			&states.ResourceInstanceObjectSrc{
				Status:       states.ObjectTainted,
				AttrsJSON:    []byte(`{"test_string":"old"}`),
				Dependencies: []addrs.ConfigResource{},
			},
			mustProviderConfig(`provider["registry.opentofu.org/hashicorp/test"]`),
		)
	})

	p := simpleMockProvider()
	ctx := testContext2(t, &ContextOpts{
		Providers: map[addrs.Provider]providers.Factory{
			addrs.NewDefaultProvider("test"): testProviderFuncFixed(p),
		},
	})

	plan, diags := ctx.Plan(m, state, &PlanOpts{
		Mode: plans.NormalMode,
		ForceReplace: []addrs.AbsResourceInstance{
			addr,
		},
	})
	if diags.HasErrors() {
		t.Fatalf("unexpected errors\n%s", diags.Err().Error())
	}

	for _, test := range []struct {
		deposedKey states.DeposedKey
		wantReason plans.ResourceInstanceChangeActionReason
	}{{desposedKey, plans.ResourceInstanceChangeNoReason}, {states.NotDeposed, plans.ResourceInstanceDeleteBecauseNoResourceConfig}} {
		t.Run(addr.String(), func(t *testing.T) {
			var instPlan *plans.ResourceInstanceChangeSrc

			if test.deposedKey == states.NotDeposed {
				instPlan = plan.Changes.ResourceInstance(addr)
			} else {
				instPlan = plan.Changes.ResourceInstanceDeposed(addr, test.deposedKey)
			}

			if instPlan == nil {
				t.Fatalf("no plan for %s at all", addr)
			}

			if got, want := instPlan.Addr, addr; !got.Equal(want) {
				t.Errorf("wrong current address\ngot:  %s\nwant: %s", got, want)
			}
			if got, want := instPlan.PrevRunAddr, addr; !got.Equal(want) {
				t.Errorf("wrong previous run address\ngot:  %s\nwant: %s", got, want)
			}
			if got, want := instPlan.Action, plans.Forget; got != want {
				t.Errorf("wrong planned action\ngot:  %s\nwant: %s", got, want)
			}
			if got, want := instPlan.ActionReason, test.wantReason; got != want {
				t.Errorf("wrong action reason\ngot:  %s\nwant: %s", got, want)
			}
		})
	}
}

func TestContext2Plan_removedModuleForgetsAllInstances(t *testing.T) {
	addrFirst := mustResourceInstanceAddr("module.mod[0].test_object.a")
	addrSecond := mustResourceInstanceAddr("module.mod[1].test_object.a")

	m := testModuleInline(t, map[string]string{
		"main.tf": `
			removed {
				from = module.mod
			}
		`,
	})

	state := states.BuildState(func(s *states.SyncState) {
		// The prior state tracks module.mod[0].test_object.a and
		// module.mod[1].test_object.a, which we should be removed
		// from the state by the "removed" block in the config.
		s.SetResourceInstanceCurrent(addrFirst, &states.ResourceInstanceObjectSrc{
			AttrsJSON: []byte(`{}`),
			Status:    states.ObjectReady,
		}, mustProviderConfig(`provider["registry.opentofu.org/hashicorp/test"]`))
		s.SetResourceInstanceCurrent(addrSecond, &states.ResourceInstanceObjectSrc{
			AttrsJSON: []byte(`{}`),
			Status:    states.ObjectReady,
		}, mustProviderConfig(`provider["registry.opentofu.org/hashicorp/test"]`))
	})

	p := simpleMockProvider()
	ctx := testContext2(t, &ContextOpts{
		Providers: map[addrs.Provider]providers.Factory{
			addrs.NewDefaultProvider("test"): testProviderFuncFixed(p),
		},
	})

	plan, diags := ctx.Plan(m, state, &PlanOpts{
		Mode: plans.NormalMode,
		ForceReplace: []addrs.AbsResourceInstance{
			addrFirst, addrSecond,
		},
	})
	if diags.HasErrors() {
		t.Fatalf("unexpected errors\n%s", diags.Err().Error())
	}

	for _, resourceInstance := range []addrs.AbsResourceInstance{addrFirst, addrSecond} {
		t.Run(resourceInstance.String(), func(t *testing.T) {
			instPlan := plan.Changes.ResourceInstance(resourceInstance)
			if instPlan == nil {
				t.Fatalf("no plan for %s at all", resourceInstance)
			}

			if got, want := instPlan.Addr, resourceInstance; !got.Equal(want) {
				t.Errorf("wrong current address\ngot:  %s\nwant: %s", got, want)
			}
			if got, want := instPlan.PrevRunAddr, resourceInstance; !got.Equal(want) {
				t.Errorf("wrong previous run address\ngot:  %s\nwant: %s", got, want)
			}
			if got, want := instPlan.Action, plans.Forget; got != want {
				t.Errorf("wrong planned action\ngot:  %s\nwant: %s", got, want)
			}
			if got, want := instPlan.ActionReason, plans.ResourceInstanceDeleteBecauseNoResourceConfig; got != want {
				t.Errorf("wrong action reason\ngot:  %s\nwant: %s", got, want)
			}
		})
	}
}

func TestContext2Plan_removedResourceForgetsAllInstances(t *testing.T) {
	addrFirst := mustResourceInstanceAddr("test_object.a[0]")
	addrSecond := mustResourceInstanceAddr("test_object.a[1]")

	m := testModuleInline(t, map[string]string{
		"main.tf": `
			removed {
				from = test_object.a
			}
		`,
	})

	state := states.BuildState(func(s *states.SyncState) {
		// The prior state tracks test_object.a[0] and
		// test_object.a[1], which we should be removed from
		// the state by the "removed" block in the config.
		s.SetResourceInstanceCurrent(addrFirst, &states.ResourceInstanceObjectSrc{
			AttrsJSON: []byte(`{}`),
			Status:    states.ObjectReady,
		}, mustProviderConfig(`provider["registry.opentofu.org/hashicorp/test"]`))
		s.SetResourceInstanceCurrent(addrSecond, &states.ResourceInstanceObjectSrc{
			AttrsJSON: []byte(`{}`),
			Status:    states.ObjectReady,
		}, mustProviderConfig(`provider["registry.opentofu.org/hashicorp/test"]`))
	})

	p := simpleMockProvider()
	ctx := testContext2(t, &ContextOpts{
		Providers: map[addrs.Provider]providers.Factory{
			addrs.NewDefaultProvider("test"): testProviderFuncFixed(p),
		},
	})

	plan, diags := ctx.Plan(m, state, &PlanOpts{
		Mode: plans.NormalMode,
		ForceReplace: []addrs.AbsResourceInstance{
			addrFirst, addrSecond,
		},
	})
	if diags.HasErrors() {
		t.Fatalf("unexpected errors\n%s", diags.Err().Error())
	}

	for _, resourceInstance := range []addrs.AbsResourceInstance{addrFirst, addrSecond} {
		t.Run(resourceInstance.String(), func(t *testing.T) {
			instPlan := plan.Changes.ResourceInstance(resourceInstance)
			if instPlan == nil {
				t.Fatalf("no plan for %s at all", resourceInstance)
			}

			if got, want := instPlan.Addr, resourceInstance; !got.Equal(want) {
				t.Errorf("wrong current address\ngot:  %s\nwant: %s", got, want)
			}
			if got, want := instPlan.PrevRunAddr, resourceInstance; !got.Equal(want) {
				t.Errorf("wrong previous run address\ngot:  %s\nwant: %s", got, want)
			}
			if got, want := instPlan.Action, plans.Forget; got != want {
				t.Errorf("wrong planned action\ngot:  %s\nwant: %s", got, want)
			}
			if got, want := instPlan.ActionReason, plans.ResourceInstanceDeleteBecauseNoResourceConfig; got != want {
				t.Errorf("wrong action reason\ngot:  %s\nwant: %s", got, want)
			}
		})
	}
}

func TestContext2Plan_removedResourceInChildModuleFromParentModule(t *testing.T) {
	addr := mustResourceInstanceAddr("module.mod.test_object.a")
	m := testModuleInline(t, map[string]string{
		"main.tf": `
			module "mod" {
				  source = "./mod"
			}

			removed {
				from = module.mod.test_object.a
			}
		`,
		"mod/main.tf": ``,
	})

	state := states.BuildState(func(s *states.SyncState) {
		// The prior state tracks module.mod.test_object.a.a, which we should be
		// removed from the state by the "removed" block in the root config.
		s.SetResourceInstanceCurrent(addr, &states.ResourceInstanceObjectSrc{
			AttrsJSON: []byte(`{}`),
			Status:    states.ObjectReady,
		}, mustProviderConfig(`provider["registry.opentofu.org/hashicorp/test"]`))
	})

	p := simpleMockProvider()
	ctx := testContext2(t, &ContextOpts{
		Providers: map[addrs.Provider]providers.Factory{
			addrs.NewDefaultProvider("test"): testProviderFuncFixed(p),
		},
	})

	plan, diags := ctx.Plan(m, state, &PlanOpts{
		Mode: plans.NormalMode,
		ForceReplace: []addrs.AbsResourceInstance{
			addr,
		},
	})
	if diags.HasErrors() {
		t.Fatalf("unexpected errors\n%s", diags.Err().Error())
	}

	t.Run(addr.String(), func(t *testing.T) {
		instPlan := plan.Changes.ResourceInstance(addr)
		if instPlan == nil {
			t.Fatalf("no plan for %s at all", addr)
		}

		if got, want := instPlan.Addr, addr; !got.Equal(want) {
			t.Errorf("wrong current address\ngot:  %s\nwant: %s", got, want)
		}
		if got, want := instPlan.PrevRunAddr, addr; !got.Equal(want) {
			t.Errorf("wrong previous run address\ngot:  %s\nwant: %s", got, want)
		}
		if got, want := instPlan.Action, plans.Forget; got != want {
			t.Errorf("wrong planned action\ngot:  %s\nwant: %s", got, want)
		}
		if got, want := instPlan.ActionReason, plans.ResourceInstanceDeleteBecauseNoResourceConfig; got != want {
			t.Errorf("wrong action reason\ngot:  %s\nwant: %s", got, want)
		}
	})
}

func TestContext2Plan_removedResourceInChildModuleFromChildModule(t *testing.T) {
	addr := mustResourceInstanceAddr("module.mod.test_object.a")
	m := testModuleInline(t, map[string]string{
		"main.tf": `
			module "mod" {
				  source = "./mod"
			}
		`,
		"mod/main.tf": `
			removed {
				from = test_object.a
			}
		`,
	})

	state := states.BuildState(func(s *states.SyncState) {
		// The prior state tracks module.mod.test_object.a.a, which we should be
		// removed from the state by the "removed" block in the child mofule config.
		s.SetResourceInstanceCurrent(addr, &states.ResourceInstanceObjectSrc{
			AttrsJSON: []byte(`{}`),
			Status:    states.ObjectReady,
		}, mustProviderConfig(`provider["registry.opentofu.org/hashicorp/test"]`))
	})

	p := simpleMockProvider()
	ctx := testContext2(t, &ContextOpts{
		Providers: map[addrs.Provider]providers.Factory{
			addrs.NewDefaultProvider("test"): testProviderFuncFixed(p),
		},
	})

	plan, diags := ctx.Plan(m, state, &PlanOpts{
		Mode: plans.NormalMode,
		ForceReplace: []addrs.AbsResourceInstance{
			addr,
		},
	})
	if diags.HasErrors() {
		t.Fatalf("unexpected errors\n%s", diags.Err().Error())
	}

	t.Run(addr.String(), func(t *testing.T) {
		instPlan := plan.Changes.ResourceInstance(addr)
		if instPlan == nil {
			t.Fatalf("no plan for %s at all", addr)
		}

		if got, want := instPlan.Addr, addr; !got.Equal(want) {
			t.Errorf("wrong current address\ngot:  %s\nwant: %s", got, want)
		}
		if got, want := instPlan.PrevRunAddr, addr; !got.Equal(want) {
			t.Errorf("wrong previous run address\ngot:  %s\nwant: %s", got, want)
		}
		if got, want := instPlan.Action, plans.Forget; got != want {
			t.Errorf("wrong planned action\ngot:  %s\nwant: %s", got, want)
		}
		if got, want := instPlan.ActionReason, plans.ResourceInstanceDeleteBecauseNoResourceConfig; got != want {
			t.Errorf("wrong action reason\ngot:  %s\nwant: %s", got, want)
		}
	})
}

func TestContext2Plan_removedResourceInGrandchildModuleFromRootModule(t *testing.T) {
	addr := mustResourceInstanceAddr("module.child.module.grandchild.test_object.a")
	m := testModuleInline(t, map[string]string{
		"main.tf": `
			module "child" {
				  source = "./child"
			}

			removed {
				from = module.child.module.grandchild.test_object.a
			}
		`,
		"child/main.tf": ``,
	})

	state := states.BuildState(func(s *states.SyncState) {
		// The prior state tracks module.child.module.grandchild.test_object.a,
		// which we should be removed from the state by the "removed" block in
		// the root config.
		s.SetResourceInstanceCurrent(addr, &states.ResourceInstanceObjectSrc{
			AttrsJSON: []byte(`{}`),
			Status:    states.ObjectReady,
		}, mustProviderConfig(`provider["registry.opentofu.org/hashicorp/test"]`))
	})

	p := simpleMockProvider()
	ctx := testContext2(t, &ContextOpts{
		Providers: map[addrs.Provider]providers.Factory{
			addrs.NewDefaultProvider("test"): testProviderFuncFixed(p),
		},
	})

	plan, diags := ctx.Plan(m, state, &PlanOpts{
		Mode: plans.NormalMode,
		ForceReplace: []addrs.AbsResourceInstance{
			addr,
		},
	})
	if diags.HasErrors() {
		t.Fatalf("unexpected errors\n%s", diags.Err().Error())
	}

	t.Run(addr.String(), func(t *testing.T) {
		instPlan := plan.Changes.ResourceInstance(addr)
		if instPlan == nil {
			t.Fatalf("no plan for %s at all", addr)
		}

		if got, want := instPlan.Addr, addr; !got.Equal(want) {
			t.Errorf("wrong current address\ngot:  %s\nwant: %s", got, want)
		}
		if got, want := instPlan.PrevRunAddr, addr; !got.Equal(want) {
			t.Errorf("wrong previous run address\ngot:  %s\nwant: %s", got, want)
		}
		if got, want := instPlan.Action, plans.Forget; got != want {
			t.Errorf("wrong planned action\ngot:  %s\nwant: %s", got, want)
		}
		if got, want := instPlan.ActionReason, plans.ResourceInstanceDeleteBecauseNoResourceConfig; got != want {
			t.Errorf("wrong action reason\ngot:  %s\nwant: %s", got, want)
		}
	})
}

func TestContext2Plan_removedChildModuleForgetsResourceInGrandchildModule(t *testing.T) {
	addr := mustResourceInstanceAddr("module.child.module.grandchild.test_object.a")
	m := testModuleInline(t, map[string]string{
		"main.tf": `
			module "child" {
				  source = "./child"
			}

			removed {
				from = module.child.module.grandchild
			}
		`,
		"child/main.tf": ``,
	})

	state := states.BuildState(func(s *states.SyncState) {
		// The prior state tracks module.child.module.grandchild.test_object.a,
		// which we should be removed from the state by the "removed" block
		// in the root config.
		s.SetResourceInstanceCurrent(addr, &states.ResourceInstanceObjectSrc{
			AttrsJSON: []byte(`{}`),
			Status:    states.ObjectReady,
		}, mustProviderConfig(`provider["registry.opentofu.org/hashicorp/test"]`))
	})

	p := simpleMockProvider()
	ctx := testContext2(t, &ContextOpts{
		Providers: map[addrs.Provider]providers.Factory{
			addrs.NewDefaultProvider("test"): testProviderFuncFixed(p),
		},
	})

	plan, diags := ctx.Plan(m, state, &PlanOpts{
		Mode: plans.NormalMode,
		ForceReplace: []addrs.AbsResourceInstance{
			addr,
		},
	})
	if diags.HasErrors() {
		t.Fatalf("unexpected errors\n%s", diags.Err().Error())
	}

	t.Run(addr.String(), func(t *testing.T) {
		instPlan := plan.Changes.ResourceInstance(addr)
		if instPlan == nil {
			t.Fatalf("no plan for %s at all", addr)
		}

		if got, want := instPlan.Addr, addr; !got.Equal(want) {
			t.Errorf("wrong current address\ngot:  %s\nwant: %s", got, want)
		}
		if got, want := instPlan.PrevRunAddr, addr; !got.Equal(want) {
			t.Errorf("wrong previous run address\ngot:  %s\nwant: %s", got, want)
		}
		if got, want := instPlan.Action, plans.Forget; got != want {
			t.Errorf("wrong planned action\ngot:  %s\nwant: %s", got, want)
		}
		if got, want := instPlan.ActionReason, plans.ResourceInstanceDeleteBecauseNoResourceConfig; got != want {
			t.Errorf("wrong action reason\ngot:  %s\nwant: %s", got, want)
		}
	})
}

func TestContext2Plan_movedAndRemovedResourceAtTheSameTime(t *testing.T) {
	// This is the only scenario where the "moved" and "removed" blocks can
	// coexist while referencing the same resource. In this case, the "moved" logic
	// will run first, trying to move the resource to a non-existing target.
	// Usually ,it will cause the resource to be destroyed, but because the
	// "removed" block is also present, it will be removed from the state instead.
	addrA := mustResourceInstanceAddr("test_object.a")
	addrB := mustResourceInstanceAddr("test_object.b")
	m := testModuleInline(t, map[string]string{
		"main.tf": `
			removed {
				from = test_object.b
			}

			moved {
				from = test_object.a
				to   = test_object.b
			}
		`,
	})

	state := states.BuildState(func(s *states.SyncState) {
		// The prior state tracks test_object.a, which we should treat as
		// test_object.b because of the "moved" block in the config.
		s.SetResourceInstanceCurrent(addrA, &states.ResourceInstanceObjectSrc{
			AttrsJSON: []byte(`{}`),
			Status:    states.ObjectReady,
		}, mustProviderConfig(`provider["registry.opentofu.org/hashicorp/test"]`))
	})

	p := simpleMockProvider()
	ctx := testContext2(t, &ContextOpts{
		Providers: map[addrs.Provider]providers.Factory{
			addrs.NewDefaultProvider("test"): testProviderFuncFixed(p),
		},
	})

	plan, diags := ctx.Plan(m, state, &PlanOpts{
		Mode: plans.NormalMode,
		ForceReplace: []addrs.AbsResourceInstance{
			addrA,
		},
	})
	if diags.HasErrors() {
		t.Fatalf("unexpected errors\n%s", diags.Err().Error())
	}

	t.Run(addrA.String(), func(t *testing.T) {
		instPlan := plan.Changes.ResourceInstance(addrA)
		if instPlan != nil {
			t.Fatalf("unexpected plan for %s; should've moved to %s", addrA, addrB)
		}
	})
	t.Run(addrB.String(), func(t *testing.T) {
		instPlan := plan.Changes.ResourceInstance(addrB)
		if instPlan == nil {
			t.Fatalf("no plan for %s at all", addrB)
		}

		if got, want := instPlan.Addr, addrB; !got.Equal(want) {
			t.Errorf("wrong current address\ngot:  %s\nwant: %s", got, want)
		}
		if got, want := instPlan.PrevRunAddr, addrA; !got.Equal(want) {
			t.Errorf("wrong previous run address\ngot:  %s\nwant: %s", got, want)
		}
		if got, want := instPlan.Action, plans.Forget; got != want {
			t.Errorf("wrong planned action\ngot:  %s\nwant: %s", got, want)
		}
		if got, want := instPlan.ActionReason, plans.ResourceInstanceDeleteBecauseNoMoveTarget; got != want {
			t.Errorf("wrong action reason\ngot:  %s\nwant: %s", got, want)
		}
	})
}

func TestContext2Plan_removedResourceButResourceBlockStillExists(t *testing.T) {
	addr := mustResourceInstanceAddr("test_object.a")
	m := testModuleInline(t, map[string]string{
		"main.tf": `
			resource "test_object" "a" {
				test_string = "foo"
			}

			removed {
				from = test_object.a
			}
		`,
	})

	state := states.BuildState(func(s *states.SyncState) {
		s.SetResourceInstanceCurrent(addr, &states.ResourceInstanceObjectSrc{
			AttrsJSON: []byte(`{}`),
			Status:    states.ObjectReady,
		}, mustProviderConfig(`provider["registry.opentofu.org/hashicorp/test"]`))
	})

	p := simpleMockProvider()
	ctx := testContext2(t, &ContextOpts{
		Providers: map[addrs.Provider]providers.Factory{
			addrs.NewDefaultProvider("test"): testProviderFuncFixed(p),
		},
	})

	_, diags := ctx.Plan(m, state, &PlanOpts{
		Mode: plans.NormalMode,
		ForceReplace: []addrs.AbsResourceInstance{
			addr,
		},
	})

	if !diags.HasErrors() {
		t.Fatal("succeeded; want errors")
	}

	if got, want := diags.Err().Error(), "Removed resource block still exists"; !strings.Contains(got, want) {
		t.Fatalf("wrong error:\ngot:  %s\nwant: message containing %q", got, want)
	}
}

func TestContext2Plan_removedResourceButResourceBlockStillExistsInChildModule(t *testing.T) {
	addr := mustResourceInstanceAddr("module.mod.test_object.a")
	m := testModuleInline(t, map[string]string{
		"main.tf": `
			module "mod" {
				source = "./mod"
			}
			
			removed {
				from = module.mod.test_object.a
			}
		`,
		"mod/main.tf": `
			resource "test_object" "a" {
				test_string = "foo"
			}
		`,
	})

	state := states.BuildState(func(s *states.SyncState) {
		s.SetResourceInstanceCurrent(addr, &states.ResourceInstanceObjectSrc{
			AttrsJSON: []byte(`{}`),
			Status:    states.ObjectReady,
		}, mustProviderConfig(`provider["registry.opentofu.org/hashicorp/test"]`))
	})

	p := simpleMockProvider()
	ctx := testContext2(t, &ContextOpts{
		Providers: map[addrs.Provider]providers.Factory{
			addrs.NewDefaultProvider("test"): testProviderFuncFixed(p),
		},
	})

	_, diags := ctx.Plan(m, state, &PlanOpts{
		Mode: plans.NormalMode,
		ForceReplace: []addrs.AbsResourceInstance{
			addr,
		},
	})

	if !diags.HasErrors() {
		t.Fatal("succeeded; want errors")
	}

	if got, want := diags.Err().Error(), "Removed resource block still exists"; !strings.Contains(got, want) {
		t.Fatalf("wrong error:\ngot:  %s\nwant: message containing %q", got, want)
	}
}

func TestContext2Plan_removedModuleButModuleBlockStillExists(t *testing.T) {
	addr := mustResourceInstanceAddr("module.mod.test_object.a")
	m := testModuleInline(t, map[string]string{
		"main.tf": `
			module "mod" {
				source = "./mod"
			}

			removed {
				from = module.mod
			}
		`,
		"mod/main.tf": `
			resource "test_object" "a" {
				test_string = "foo"
			}
		`,
	})

	state := states.BuildState(func(s *states.SyncState) {
		s.SetResourceInstanceCurrent(addr, &states.ResourceInstanceObjectSrc{
			AttrsJSON: []byte(`{}`),
			Status:    states.ObjectReady,
		}, mustProviderConfig(`provider["registry.opentofu.org/hashicorp/test"]`))
	})

	p := simpleMockProvider()
	ctx := testContext2(t, &ContextOpts{
		Providers: map[addrs.Provider]providers.Factory{
			addrs.NewDefaultProvider("test"): testProviderFuncFixed(p),
		},
	})

	_, diags := ctx.Plan(m, state, &PlanOpts{
		Mode: plans.NormalMode,
		ForceReplace: []addrs.AbsResourceInstance{
			addr,
		},
	})

	if !diags.HasErrors() {
		t.Fatal("succeeded; want errors")
	}

	if got, want := diags.Err().Error(), "Removed module block still exists"; !strings.Contains(got, want) {
		t.Fatalf("wrong error:\ngot:  %s\nwant: message containing %q", got, want)
	}
}

func TestContext2Plan_importResourceWithSensitiveDataSource(t *testing.T) {
	addr := mustResourceInstanceAddr("test_object.b")
	m := testModuleInline(t, map[string]string{
		"main.tf": `
			data "test_data_source" "a" {
			}
			resource "test_object" "b" {
				test_string = data.test_data_source.a.test_string
			}
			import {
			  to   = test_object.b
			  id   = "123"
			}
		`,
	})

	p := &MockProvider{
		GetProviderSchemaResponse: &providers.GetProviderSchemaResponse{
			Provider: providers.Schema{Block: simpleTestSchema()},
			ResourceTypes: map[string]providers.Schema{
				"test_object": {Block: simpleTestSchema()},
			},
			DataSources: map[string]providers.Schema{
				"test_data_source": {Block: &configschema.Block{
					Attributes: map[string]*configschema.Attribute{
						"test_string": {
							Type:      cty.String,
							Computed:  true,
							Sensitive: true,
						},
					},
				}},
			},
		},
	}
	hook := new(MockHook)
	ctx := testContext2(t, &ContextOpts{
		Hooks: []Hook{hook},
		Providers: map[addrs.Provider]providers.Factory{
			addrs.NewDefaultProvider("test"): testProviderFuncFixed(p),
		},
	})

	p.ReadDataSourceResponse = &providers.ReadDataSourceResponse{
		State: cty.ObjectVal(map[string]cty.Value{
			"test_string": cty.StringVal("foo"),
		}),
	}

	p.ReadResourceResponse = &providers.ReadResourceResponse{
		NewState: cty.ObjectVal(map[string]cty.Value{
			"test_string": cty.StringVal("foo"),
		}),
	}
	p.ImportResourceStateResponse = &providers.ImportResourceStateResponse{
		ImportedResources: []providers.ImportedResource{
			{
				TypeName: "test_object",
				State: cty.ObjectVal(map[string]cty.Value{
					"test_string": cty.StringVal("foo"),
				}),
			},
		},
	}

	plan, diags := ctx.Plan(m, states.NewState(), DefaultPlanOpts)
	if diags.HasErrors() {
		t.Fatalf("unexpected errors\n%s", diags.Err().Error())
	}

	t.Run(addr.String(), func(t *testing.T) {
		instPlan := plan.Changes.ResourceInstance(addr)
		if instPlan == nil {
			t.Fatalf("no plan for %s at all", addr)
		}

		if got, want := instPlan.Addr, addr; !got.Equal(want) {
			t.Errorf("wrong current address\ngot:  %s\nwant: %s", got, want)
		}
		if got, want := instPlan.PrevRunAddr, addr; !got.Equal(want) {
			t.Errorf("wrong previous run address\ngot:  %s\nwant: %s", got, want)
		}
		if got, want := instPlan.Action, plans.NoOp; got != want {
			t.Errorf("wrong planned action\ngot:  %s\nwant: %s", got, want)
		}
		if got, want := instPlan.ActionReason, plans.ResourceInstanceChangeNoReason; got != want {
			t.Errorf("wrong action reason\ngot:  %s\nwant: %s", got, want)
		}
		if instPlan.Importing.ID != "123" {
			t.Errorf("expected import change from \"123\", got non-import change")
		}

		if !hook.PrePlanImportCalled {
			t.Fatalf("PostPlanImport hook not called")
		}
		if addr, wantAddr := hook.PrePlanImportAddr, instPlan.Addr; !addr.Equal(wantAddr) {
			t.Errorf("expected addr to be %s, but was %s", wantAddr, addr)
		}

		if !hook.PostPlanImportCalled {
			t.Fatalf("PostPlanImport hook not called")
		}
		if addr, wantAddr := hook.PostPlanImportAddr, instPlan.Addr; !addr.Equal(wantAddr) {
			t.Errorf("expected addr to be %s, but was %s", wantAddr, addr)
		}
	})
}<|MERGE_RESOLUTION|>--- conflicted
+++ resolved
@@ -4310,11 +4310,7 @@
 
 import {
   to   = test_object.a[var.index]
-<<<<<<< HEAD
-  id   = "123"
-=======
   id   = "%d"
->>>>>>> 63c88507
 }
 `,
 			},
@@ -4335,11 +4331,7 @@
 
 import {
   to   = test_object.a[local.index]
-<<<<<<< HEAD
-  id   = "123"
-=======
   id   = "%d"
->>>>>>> 63c88507
 }
 `,
 			},
@@ -4356,11 +4348,7 @@
 
 import {
   to   = test_object.a[ true ? "zero" : "one"]
-<<<<<<< HEAD
-  id   = "123"
-=======
   id   = "%d"
->>>>>>> 63c88507
 }
 `,
 			},
@@ -4386,11 +4374,7 @@
 
 import {
   to   = test_object.a[var.one == 1 ? local.one : local.zero]
-<<<<<<< HEAD
-  id   = "123"
-=======
   id   = "%d"
->>>>>>> 63c88507
 }
 `,
 			},
@@ -4411,11 +4395,7 @@
 
 import {
   to   = test_object.a[test_object.reference.test_string]
-<<<<<<< HEAD
-  id   = "123"
-=======
   id   = "%d"
->>>>>>> 63c88507
 }
 `,
 			},
@@ -4435,19 +4415,6 @@
 
 import {
   to   = test_object.a[data.test_object.reference.test_string]
-<<<<<<< HEAD
-  id   = "123"
-}
-`,
-			},
-		},
-	}
-
-	for _, configuration := range configurations {
-		t.Run(configuration.Description, func(t *testing.T) {
-			addr := mustResourceInstanceAddr(configuration.ResolvedAddress)
-			m := testModuleInline(t, configuration.inlineConfiguration)
-=======
   id   = "%d"
 }
 `,
@@ -4469,7 +4436,6 @@
 
 			addr := mustResourceInstanceAddr(configuration.ResolvedAddress)
 			m := testModuleInline(t, formattedConfiguration)
->>>>>>> 63c88507
 
 			p := &MockProvider{
 				GetProviderSchemaResponse: &providers.GetProviderSchemaResponse{
@@ -4545,13 +4511,8 @@
 				if got, want := instPlan.ActionReason, plans.ResourceInstanceChangeNoReason; got != want {
 					t.Errorf("wrong action reason\ngot:  %s\nwant: %s", got, want)
 				}
-<<<<<<< HEAD
-				if instPlan.Importing.ID != "123" {
-					t.Errorf("expected import change from \"123\", got non-import change")
-=======
 				if instPlan.Importing.ID != strconv.Itoa(importId) {
 					t.Errorf("expected import change from \"%d\", got non-import change", importId)
->>>>>>> 63c88507
 				}
 
 				if !hook.PrePlanImportCalled {
@@ -4581,11 +4542,7 @@
 	configurations := []TestConfiguration{
 		{
 			Description:   "To address index value is null",
-<<<<<<< HEAD
-			expectedError: "Import block 'to' address contains invalid key: Import block contained a resource address using an index which is null. Please make sure the expression for the index is not null",
-=======
 			expectedError: "Import block 'to' address contains an invalid key: Import block contained a resource address using an index which is null. Please ensure the expression for the index is not null",
->>>>>>> 63c88507
 			inlineConfiguration: map[string]string{
 				"main.tf": `
 variable "index" {
@@ -4606,11 +4563,7 @@
 		},
 		{
 			Description:   "To address index is not a number or a string",
-<<<<<<< HEAD
-			expectedError: "Import block 'to' address contains invalid key: Import block contained a resource address using an index which is not valid for a resource instance (not a string or a number). Please make sure the expression for the index is correct, and returns either a string or a number",
-=======
 			expectedError: "Import block 'to' address contains an invalid key: Import block contained a resource address using an index which is not valid for a resource instance (not a string or a number). Please ensure the expression for the index is correct, and returns either a string or a number",
->>>>>>> 63c88507
 			inlineConfiguration: map[string]string{
 				"main.tf": `
 locals {
@@ -4631,11 +4584,7 @@
 		},
 		{
 			Description:   "To address index value is sensitive",
-<<<<<<< HEAD
-			expectedError: "Import block 'to' address contains invalid key: Import block contained a resource address using an index which is sensitive. Please make sure indexes used in the resource address of an import target are not sensitive",
-=======
 			expectedError: "Import block 'to' address contains an invalid key: Import block contained a resource address using an index which is sensitive. Please ensure indexes used in the resource address of an import target are not sensitive",
->>>>>>> 63c88507
 			inlineConfiguration: map[string]string{
 				"main.tf": `
 locals {
@@ -4656,11 +4605,7 @@
 		},
 		{
 			Description:   "To address index value will only be known after apply",
-<<<<<<< HEAD
-			expectedError: "Import block contained a resource address using an index will only be known after apply. Please make sure to use expressions that are known at plan time for the index of an import target address",
-=======
 			expectedError: "Import block contained a resource address using an index that will only be known after apply. Please ensure to use expressions that are known at plan time for the index of an import target address",
->>>>>>> 63c88507
 			inlineConfiguration: map[string]string{
 				"main.tf": `
 resource "test_object" "reference" {
