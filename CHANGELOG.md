## 1.8.0 (Unreleased)

UPGRADE NOTES:

NEW FEATURES:
* Added support for `override_resource`, `override_data` and `override_module` blocks in testing framework. ([1499](https://github.com/opentofu/opentofu/pull/1499))

ENHANCEMENTS:
* Added `tofu test -json` types to website Machine-Readable UI documentation. ([1408](https://github.com/opentofu/opentofu/issues/1408))
* Made `tofu plan` with `generate-config-out` flag replace JSON strings with `jsonencode` functions calls. ([#1595](https://github.com/opentofu/opentofu/pull/1595))
* Make state persistence interval configurable via `TF_STATE_PERSIST_INTERVAL` environment variable ([#1591](https://github.com/opentofu/opentofu/pull/1591))
* Improved performance of writing state files and reduced their size using compact json encoding. ([#1647](https://github.com/opentofu/opentofu/pull/1647))
* Allow to reference variable inside the `variables` block of a test file. ([1488](https://github.com/opentofu/opentofu/pull/1488))

BUG FIXES:
* Fixed validation for `enforced` flag in encryption configuration. ([#1711](https://github.com/opentofu/opentofu/pull/1711))
* Fixed crash in gcs backend when using certain commands. ([#1618](https://github.com/opentofu/opentofu/pull/1618))
* Fixed inmem backend crash due to missing struct field. ([#1619](https://github.com/opentofu/opentofu/pull/1619))
* Added a check in the `tofu test` to validate that the names of test run blocks do not contain spaces. ([#1489](https://github.com/opentofu/opentofu/pull/1489))
* `tofu test` now supports accessing module outputs when the module has no resources. ([#1409](https://github.com/opentofu/opentofu/pull/1409))
<<<<<<< HEAD
* Fixed support for provider functions in tests ([#1603](https://github.com/opentofu/opentofu/pull/1603))
* Only hide sensitive attributes in plan detail when plan on a set of resources ([#1313](https://github.com/opentofu/opentofu/pull/1313))
=======
* Fixed support for provider functions in tests. ([#1603](https://github.com/opentofu/opentofu/pull/1603))
>>>>>>> 5667df49
* Added a better error message on `for_each` block with sensitive value of unsuitable type. ([#1485](https://github.com/opentofu/opentofu/pull/1485))
* Fix race condition on locking in gcs backend ([#1342](https://github.com/opentofu/opentofu/pull/1342))
* Fix bug where provider functions were unusable in variables and outputs ([#1689](https://github.com/opentofu/opentofu/pull/1689))

## Previous Releases

For information on prior major and minor releases, see their changelogs:

- [v1.7](https://github.com/opentofu/opentofu/blob/v1.7/CHANGELOG.md)
- [v1.6](https://github.com/opentofu/opentofu/blob/v1.6/CHANGELOG.md)<|MERGE_RESOLUTION|>--- conflicted
+++ resolved
@@ -18,12 +18,8 @@
 * Fixed inmem backend crash due to missing struct field. ([#1619](https://github.com/opentofu/opentofu/pull/1619))
 * Added a check in the `tofu test` to validate that the names of test run blocks do not contain spaces. ([#1489](https://github.com/opentofu/opentofu/pull/1489))
 * `tofu test` now supports accessing module outputs when the module has no resources. ([#1409](https://github.com/opentofu/opentofu/pull/1409))
-<<<<<<< HEAD
 * Fixed support for provider functions in tests ([#1603](https://github.com/opentofu/opentofu/pull/1603))
 * Only hide sensitive attributes in plan detail when plan on a set of resources ([#1313](https://github.com/opentofu/opentofu/pull/1313))
-=======
-* Fixed support for provider functions in tests. ([#1603](https://github.com/opentofu/opentofu/pull/1603))
->>>>>>> 5667df49
 * Added a better error message on `for_each` block with sensitive value of unsuitable type. ([#1485](https://github.com/opentofu/opentofu/pull/1485))
 * Fix race condition on locking in gcs backend ([#1342](https://github.com/opentofu/opentofu/pull/1342))
 * Fix bug where provider functions were unusable in variables and outputs ([#1689](https://github.com/opentofu/opentofu/pull/1689))
