--- conflicted
+++ resolved
@@ -5,7 +5,6 @@
 # Dependency versions
 LICENSEI_VERSION = 0.9.0
 
-<<<<<<< HEAD
 # run Go tests and generate a coverage report
 #
 # NOTE:
@@ -15,12 +14,11 @@
 test-with-coverage:
 	go test -coverprofile=coverage.out -covermode=atomic ./...
 	go tool cover -html=coverage.out -o coverage.html
-=======
+
 # run the unit tests across all packages in the tofu project
 .PHONY: test
 test:
 	go test -v ./...
->>>>>>> 34a0e515
 
 # build tofu binary in the current directory with the version set to the git tag
 # or commit hash if there is no tag.
